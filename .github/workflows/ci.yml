name: CI

on:
  push:
    branches:
      - main
      - release-*
  workflow_dispatch: {}
  pull_request:
    branches:
      - main
      - release-*
    paths-ignore: [docs/**, "**.md", "**.mdx", "**.png", "**.jpg"]

env:
  GO_VERSION: '1.24.9'

jobs:
  detect-noop:
    runs-on: ubuntu-latest
    outputs:
      noop: ${{ steps.noop.outputs.should_skip }}
    steps:
      - name: Detect No-op Changes
        id: noop
        uses: fkirc/skip-duplicate-actions@v5.3.1
        with:
          github_token: ${{ secrets.GITHUB_TOKEN }}
          do_not_skip: '["workflow_dispatch", "schedule", "push"]'
          concurrent_skipping: false

  unit-tests:
    runs-on: ubuntu-latest
    needs: detect-noop
    if: needs.detect-noop.outputs.noop != 'true'
    steps:
      - name: Set up Go
        uses: actions/setup-go@v6
        with:
          go-version: ${{ env.GO_VERSION }}

      - name: Check out code into the Go module directory
<<<<<<< HEAD
        uses: actions/checkout@v6

=======
        uses: actions/checkout@v6.0.0
              
>>>>>>> b2198c03
      - name: Set up Ginkgo CLI
        run: |
          go install github.com/onsi/ginkgo/v2/ginkgo@v2.19.1

      - name: Run unit tests & Generate coverage
        run: make test

      - name: Upload Codecov report
        uses: codecov/codecov-action@v5
        with:
           ## Repository upload token - get it from codecov.io. Required only for private repositories
          token: ${{ secrets.CODECOV_TOKEN }}
          ## Comma-separated list of files to upload
          files: ./ut-coverage.xml
  
  e2e-tests:
    strategy:
      fail-fast: false
      matrix:
        customized-settings: [default, resourceplacement, joinleave, custom]
        include:
          - customized-settings: default
            # to shorten the test duration, set the resource snapshot creation interval to 0
            resource-snapshot-creation-minimum-interval: 0m
            resource-changes-collection-duration: 0m
          - customized-settings: resourceplacement
            # to shorten the test duration, set the resource snapshot creation interval to 0
            resource-snapshot-creation-minimum-interval: 0m
            resource-changes-collection-duration: 0m
          - customized-settings: joinleave
            # to shorten the test duration, set the resource snapshot creation interval to 0
            resource-snapshot-creation-minimum-interval: 0m
            resource-changes-collection-duration: 0m
          - customized-settings: custom
            resource-snapshot-creation-minimum-interval: 30s
            resource-changes-collection-duration: 15s
    runs-on: ubuntu-latest
    needs: [
      detect-noop,
    ]
    if: needs.detect-noop.outputs.noop != 'true'
    steps:
      - name: Set up Go
        uses: actions/setup-go@v6
        with:
          go-version: ${{ env.GO_VERSION }}

      - name: Check out code into the Go module directory
<<<<<<< HEAD
        uses: actions/checkout@v6
=======
        uses: actions/checkout@v6.0.0
>>>>>>> b2198c03
      
      - name: Move Docker data directory to /mnt
        # The default storage device on GitHub-hosted runners is running low during e2e tests.
        # Moving Docker data directory to /mnt which has more space and is backed by a larger
        # storage device.
        # Upstream kubefleet repo has a much bigger default storage device and no secondary
        # storage device to use.
        run: |
          echo "=== Moving Docker to /mnt for more disk space ==="
          df -h
          sudo systemctl stop docker
          echo '{"data-root": "/mnt/docker"}' | sudo tee /etc/docker/daemon.json
          sudo mkdir -p /mnt/docker
          if [ -d "/var/lib/docker" ]; then
            sudo mv /var/lib/docker/* /mnt/docker/ || true
          fi
          sudo systemctl start docker
          echo "=== Docker moved to /mnt, verifying ==="
          docker info | grep "Docker Root Dir" || true

      - name: Install Ginkgo CLI
        run: |
          go install github.com/onsi/ginkgo/v2/ginkgo@v2.23.4
      
      - name: Install Kind
        # Before updating the kind version to use, verify that the current kind image
        # is still supported by the version.
        run: |
          go install sigs.k8s.io/kind@v0.30.0

      - name: Run e2e tests
        run: |
          if [ "${{ matrix.customized-settings }}" = "default" ]; then
            make e2e-tests LABEL_FILTER="!custom && !joinleave && !resourceplacement"
          elif [ "${{ matrix.customized-settings }}" = "resourceplacement" ]; then
            make e2e-tests LABEL_FILTER="!custom && resourceplacement"
          elif [ "${{ matrix.customized-settings }}" = "joinleave" ]; then
            make e2e-tests LABEL_FILTER="!custom && joinleave"
          else
            make e2e-tests-custom
          fi
        env:
          KUBECONFIG: '/home/runner/.kube/config'
          HUB_SERVER_URL: 'https://172.19.0.2:6443'
          # Temporarily enable the AKS property provider for the E2E tests, in order
          # to verify the property-based scheduling experience.
          #
          # TO-DO (chenyu1): to ensure a vendor-neutral experience, switch to a dummy
          # property provider once the AKS one is split out.
          PROPERTY_PROVIDER: 'azure'
          RESOURCE_SNAPSHOT_CREATION_MINIMUM_INTERVAL: ${{ matrix.resource-snapshot-creation-minimum-interval }}
          RESOURCE_CHANGES_COLLECTION_DURATION: ${{ matrix.resource-changes-collection-duration }}
      
      - name: Collect logs
        if: always()
        # Wait for a bit before log collection; this gives the agent pods some time to shut down
        # gracefully and flush their logs.
        run: |
          sleep 30
          make collect-e2e-logs
        env:
          KUBECONFIG: '/home/runner/.kube/config'
          LOG_DIR: 'logs-${{ matrix.customized-settings }}'
      
      - name: Upload logs
        if: always()
        uses: actions/upload-artifact@v5
        with:
          name: e2e-logs-${{ matrix.customized-settings }}
          path: test/e2e/logs-${{ matrix.customized-settings }}/
          retention-days: 3<|MERGE_RESOLUTION|>--- conflicted
+++ resolved
@@ -40,13 +40,8 @@
           go-version: ${{ env.GO_VERSION }}
 
       - name: Check out code into the Go module directory
-<<<<<<< HEAD
-        uses: actions/checkout@v6
-
-=======
         uses: actions/checkout@v6.0.0
               
->>>>>>> b2198c03
       - name: Set up Ginkgo CLI
         run: |
           go install github.com/onsi/ginkgo/v2/ginkgo@v2.19.1
@@ -95,11 +90,7 @@
           go-version: ${{ env.GO_VERSION }}
 
       - name: Check out code into the Go module directory
-<<<<<<< HEAD
-        uses: actions/checkout@v6
-=======
         uses: actions/checkout@v6.0.0
->>>>>>> b2198c03
       
       - name: Move Docker data directory to /mnt
         # The default storage device on GitHub-hosted runners is running low during e2e tests.
