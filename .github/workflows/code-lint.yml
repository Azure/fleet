--- conflicted
+++ resolved
@@ -43,11 +43,7 @@
           go-version: ${{ env.GO_VERSION }}
 
       - name: Checkout
-<<<<<<< HEAD
-        uses: actions/checkout@v6
-=======
         uses: actions/checkout@v6.0.0
->>>>>>> b2198c03
         with:
           submodules: true
 
@@ -68,11 +64,7 @@
         go-version: ${{ env.GO_VERSION }}
 
     - name: Check out code into the Go module directory
-<<<<<<< HEAD
-      uses: actions/checkout@v6
-=======
       uses: actions/checkout@v6.0.0
->>>>>>> b2198c03
 
     - name: golangci-lint
       run: make lint