# For most projects, this workflow file will not need changing; you simply need
# to commit it to your repository.
#
# You may wish to alter this file to override the set of languages analyzed,
# or to provide custom queries or build logic.
#
# ******** NOTE ********
# We have attempted to detect the languages in your repository. Please check
# the `language` matrix defined below to confirm you have the correct set of
# supported CodeQL languages.
#
name: "CodeQL"

on:
  push:
    branches: [ "main" ]
  pull_request:
    # The branches below must be a subset of the branches above
    branches: [ "main" ]
  schedule:
    - cron: '0 1 * * 1'

jobs:
  analyze:
    name: Analyze
    runs-on: ubuntu-latest
    permissions:
      actions: read
      contents: read
      security-events: write

    strategy:
      fail-fast: false
      matrix:
        language: [ 'go' ]
        # CodeQL supports [ 'cpp', 'csharp', 'go', 'java', 'javascript', 'python', 'ruby' ]
        # Learn more about CodeQL language support at https://aka.ms/codeql-docs/language-support

    steps:
    - name: Checkout repository
<<<<<<< HEAD
      uses: actions/checkout@v6
=======
      uses: actions/checkout@v6.0.0
>>>>>>> b2198c03

    # Initializes the CodeQL tools for scanning.
    - name: Initialize CodeQL
      uses: github/codeql-action/init@v4
      with:
        languages: ${{ matrix.language }}
        # If you wish to specify custom queries, you can do so here or in a config file.
        # By default, queries listed here will override any specified in a config file.
        # Prefix the list here with "+" to use these queries and those in the config file.
        
        # Details on CodeQL's query packs refer to : https://docs.github.com/en/code-security/code-scanning/automatically-scanning-your-code-for-vulnerabilities-and-errors/configuring-code-scanning#using-queries-in-ql-packs
        # queries: security-extended,security-and-quality

        
    # Autobuild attempts to build any compiled languages  (C/C++, C#, or Java).
    # If this step fails, then you should remove it and run the build manually (see below)
    - name: Autobuild
      uses: github/codeql-action/autobuild@v4

    # ℹ️ Command-line programs to run using the OS shell.
    # 📚 See https://docs.github.com/en/actions/using-workflows/workflow-syntax-for-github-actions#jobsjob_idstepsrun

    #   If the Autobuild fails above, remove it and uncomment the following three lines. 
    #   modify them (or add more) to build your code if your project, please refer to the EXAMPLE below for guidance.

    # - run: |
    #   echo "Run, Build Application using script"
    #   ./location_of_script_within_repo/buildscript.sh

    - name: Perform CodeQL Analysis
      uses: github/codeql-action/analyze@v4<|MERGE_RESOLUTION|>--- conflicted
+++ resolved
@@ -38,11 +38,7 @@
 
     steps:
     - name: Checkout repository
-<<<<<<< HEAD
-      uses: actions/checkout@v6
-=======
       uses: actions/checkout@v6.0.0
->>>>>>> b2198c03
 
     # Initializes the CodeQL tools for scanning.
     - name: Initialize CodeQL
