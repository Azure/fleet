name: Markdown Link Checker

on:  
  pull_request:
    paths:
      - '**.md'
      - "docs/**"

jobs:
  markdown-link-check:
    runs-on: ubuntu-latest
    steps:
<<<<<<< HEAD
    - uses: actions/checkout@v6
=======
    - uses: actions/checkout@v6.0.0
>>>>>>> b2198c03
    - uses: tcort/github-action-markdown-link-check@v1
      with:
        # this will only show errors in the output
        use-quiet-mode: 'yes'
        # this will show detailed HTTP status for checked links
        use-verbose-mode: 'yes'
        config-file: '.github/workflows/markdown.links.config.json'<|MERGE_RESOLUTION|>--- conflicted
+++ resolved
@@ -10,11 +10,7 @@
   markdown-link-check:
     runs-on: ubuntu-latest
     steps:
-<<<<<<< HEAD
-    - uses: actions/checkout@v6
-=======
     - uses: actions/checkout@v6.0.0
->>>>>>> b2198c03
     - uses: tcort/github-action-markdown-link-check@v1
       with:
         # this will only show errors in the output
