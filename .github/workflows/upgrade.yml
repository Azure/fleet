--- conflicted
+++ resolved
@@ -8,17 +8,10 @@
   workflow_dispatch:
     inputs:
       beforeTagOrCommit:
-<<<<<<< HEAD
-        description: 'The baseline tag or commit to build Fleet agents from; if not specified, the latest tag will be used'
-        required: false
-      afterTagOrCommit:
-        description: 'The new tag or commit to build Fleet agents from; if not specified, the last commit in the codebase (PR or branch) will be used'
-=======
         description: 'The baseline tag or commit to build Fleet agents from; if not specified, the latest tag will be used'     
         required: false
       afterTagOrCommit:
         description: 'The new tag or commit to build Fleet agents from; if not specified, the last commit in the codebase (PR or branch) will be used'     
->>>>>>> 9987f94c
         required: false
   pull_request:
     branches:
