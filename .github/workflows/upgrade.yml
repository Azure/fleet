--- conflicted
+++ resolved
@@ -44,11 +44,7 @@
           go-version: ${{ env.GO_VERSION }}
 
       - name: Check out code into the Go module directory
-<<<<<<< HEAD
-        uses: actions/checkout@v6
-=======
         uses: actions/checkout@v6.0.0
->>>>>>> b2198c03
         with:
           # Fetch the history of all branches and tags.
           # This is needed for the test suite to switch between releases.
@@ -150,11 +146,7 @@
           go-version: ${{ env.GO_VERSION }}
 
       - name: Check out code into the Go module directory
-<<<<<<< HEAD
-        uses: actions/checkout@v6
-=======
         uses: actions/checkout@v6.0.0
->>>>>>> b2198c03
         with:
           # Fetch the history of all branches and tags.
           # This is needed for the test suite to switch between releases.
@@ -256,11 +248,7 @@
           go-version: ${{ env.GO_VERSION }}
 
       - name: Check out code into the Go module directory
-<<<<<<< HEAD
-        uses: actions/checkout@v6
-=======
         uses: actions/checkout@v6.0.0
->>>>>>> b2198c03
         with:
           # Fetch the history of all branches and tags.
           # This is needed for the test suite to switch between releases.
