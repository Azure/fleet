--- conflicted
+++ resolved
@@ -286,11 +286,7 @@
 		InformerManager:                            dynamicInformerManager,
 		ResourceConfig:                             resourceConfig,
 		SkippedNamespaces:                          skippedNamespaces,
-<<<<<<< HEAD
-		ConcurrentClusterPlacementWorker:           opts.MaxConcurrentClusterPlacement,
-=======
-		ConcurrentClusterPlacementWorker:           int(math.Ceil(float64(opts.ConcurrentClusterPlacementSyncs) / 10)),
->>>>>>> 2be1bd08
+		ConcurrentClusterPlacementWorker:           int(math.Ceil(float64(MaxConcurrentClusterPlacement) / 10)),
 		ConcurrentResourceChangeWorker:             opts.ConcurrentResourceChangeSyncs,
 	}
 
