---
apiVersion: apiextensions.k8s.io/v1
kind: CustomResourceDefinition
metadata:
  annotations:
    controller-gen.kubebuilder.io/version: v0.15.0
  name: clusterresourceplacements.placement.kubernetes-fleet.io
spec:
  group: placement.kubernetes-fleet.io
  names:
    categories:
    - fleet
    - fleet-placement
    kind: ClusterResourcePlacement
    listKind: ClusterResourcePlacementList
    plural: clusterresourceplacements
    shortNames:
    - crp
    singular: clusterresourceplacement
  scope: Cluster
  versions:
  - additionalPrinterColumns:
    - jsonPath: .metadata.generation
      name: Gen
      type: string
    - jsonPath: .spec.policy.placementType
      name: Type
      priority: 1
      type: string
    - jsonPath: .status.conditions[?(@.type=="ClusterResourcePlacementScheduled")].status
      name: Scheduled
      type: string
    - jsonPath: .status.conditions[?(@.type=="ClusterResourcePlacementScheduled")].observedGeneration
      name: Scheduled-Gen
      type: string
    - jsonPath: .status.conditions[?(@.type=="ClusterResourcePlacementWorkSynchronized")].status
      name: Work-Synchronized
      priority: 1
      type: string
    - jsonPath: .status.conditions[?(@.type=="ClusterResourcePlacementWorkSynchronized")].observedGeneration
      name: Work-Synchronized-Gen
      priority: 1
      type: string
    - jsonPath: .status.conditions[?(@.type=="ClusterResourcePlacementAvailable")].status
      name: Available
      type: string
    - jsonPath: .status.conditions[?(@.type=="ClusterResourcePlacementAvailable")].observedGeneration
      name: Available-Gen
      type: string
    - jsonPath: .metadata.creationTimestamp
      name: Age
      type: date
    name: v1
    schema:
      openAPIV3Schema:
        description: |-
          ClusterResourcePlacement is used to select cluster scoped resources, including built-in resources and custom resources,
          and placement them onto selected member clusters in a fleet.


          If a namespace is selected, ALL the resources under the namespace are placed to the target clusters.
          Note that you can't select the following resources:
            - reserved namespaces including: default, kube-* (reserved for Kubernetes system namespaces),
              fleet-* (reserved for fleet system namespaces).
            - reserved fleet resource types including: MemberCluster, InternalMemberCluster, ClusterResourcePlacement,
              ClusterSchedulingPolicySnapshot, ClusterResourceSnapshot, ClusterResourceBinding, etc.


          `ClusterSchedulingPolicySnapshot` and `ClusterResourceSnapshot` objects are created when there are changes in the
          system to keep the history of the changes affecting a `ClusterResourcePlacement`.
        properties:
          apiVersion:
            description: |-
              APIVersion defines the versioned schema of this representation of an object.
              Servers should convert recognized schemas to the latest internal value, and
              may reject unrecognized values.
              More info: https://git.k8s.io/community/contributors/devel/sig-architecture/api-conventions.md#resources
            type: string
          kind:
            description: |-
              Kind is a string value representing the REST resource this object represents.
              Servers may infer this from the endpoint the client submits requests to.
              Cannot be updated.
              In CamelCase.
              More info: https://git.k8s.io/community/contributors/devel/sig-architecture/api-conventions.md#types-kinds
            type: string
          metadata:
            type: object
          spec:
            description: The desired state of ClusterResourcePlacement.
            properties:
              policy:
                description: |-
                  Policy defines how to select member clusters to place the selected resources.
                  If unspecified, all the joined member clusters are selected.
                properties:
                  affinity:
                    description: |-
                      Affinity contains cluster affinity scheduling rules. Defines which member clusters to place the selected resources.
                      Only valid if the placement type is "PickAll" or "PickN".
                    properties:
                      clusterAffinity:
                        description: ClusterAffinity contains cluster affinity scheduling
                          rules for the selected resources.
                        properties:
                          preferredDuringSchedulingIgnoredDuringExecution:
                            description: |-
                              The scheduler computes a score for each cluster at schedule time by iterating
                              through the elements of this field and adding "weight" to the sum if the cluster
                              matches the corresponding matchExpression. The scheduler then chooses the first
                              `N` clusters with the highest sum to satisfy the placement.
                              This field is ignored if the placement type is "PickAll".
                              If the cluster score changes at some point after the placement (e.g. due to an update),
                              the system may or may not try to eventually move the resource from a cluster with a lower score
                              to a cluster with higher score.
                            items:
                              properties:
                                preference:
                                  description: A cluster selector term, associated
                                    with the corresponding weight.
                                  properties:
                                    labelSelector:
                                      description: |-
                                        LabelSelector is a label query over all the joined member clusters. Clusters matching
                                        the query are selected.


                                        If you specify both label and property selectors in the same term, the results are AND'd.
                                      properties:
                                        matchExpressions:
                                          description: matchExpressions is a list
                                            of label selector requirements. The requirements
                                            are ANDed.
                                          items:
                                            description: |-
                                              A label selector requirement is a selector that contains values, a key, and an operator that
                                              relates the key and values.
                                            properties:
                                              key:
                                                description: key is the label key
                                                  that the selector applies to.
                                                type: string
                                              operator:
                                                description: |-
                                                  operator represents a key's relationship to a set of values.
                                                  Valid operators are In, NotIn, Exists and DoesNotExist.
                                                type: string
                                              values:
                                                description: |-
                                                  values is an array of string values. If the operator is In or NotIn,
                                                  the values array must be non-empty. If the operator is Exists or DoesNotExist,
                                                  the values array must be empty. This array is replaced during a strategic
                                                  merge patch.
                                                items:
                                                  type: string
                                                type: array
                                            required:
                                            - key
                                            - operator
                                            type: object
                                          type: array
                                        matchLabels:
                                          additionalProperties:
                                            type: string
                                          description: |-
                                            matchLabels is a map of {key,value} pairs. A single {key,value} in the matchLabels
                                            map is equivalent to an element of matchExpressions, whose key field is "key", the
                                            operator is "In", and the values array contains only "value". The requirements are ANDed.
                                          type: object
                                      type: object
                                      x-kubernetes-map-type: atomic
                                    propertySelector:
                                      description: |-
                                        PropertySelector is a property query over all joined member clusters. Clusters matching
                                        the query are selected.


                                        If you specify both label and property selectors in the same term, the results are AND'd.


                                        At this moment, PropertySelector can only be used with
                                        `RequiredDuringSchedulingIgnoredDuringExecution` affinity terms.


                                        This field is beta-level; it is for the property-based scheduling feature and is only
                                        functional when a property provider is enabled in the deployment.
                                      properties:
                                        matchExpressions:
                                          description: MatchExpressions is an array
                                            of PropertySelectorRequirements. The requirements
                                            are AND'd.
                                          items:
                                            description: |-
                                              PropertySelectorRequirement is a specific property requirement when picking clusters for
                                              resource placement.
                                            properties:
                                              name:
                                                description: Name is the name of the
                                                  property; it should be a Kubernetes
                                                  label name.
                                                type: string
                                              operator:
                                                description: |-
                                                  Operator specifies the relationship between a cluster's observed value of the specified
                                                  property and the values given in the requirement.
                                                type: string
                                              values:
                                                description: |-
                                                  Values are a list of values of the specified property which Fleet will compare against
                                                  the observed values of individual member clusters in accordance with the given
                                                  operator.


                                                  At this moment, each value should be a Kubernetes quantity. For more information, see
                                                  https://pkg.go.dev/k8s.io/apimachinery/pkg/api/resource#Quantity.


                                                  If the operator is Gt (greater than), Ge (greater than or equal to), Lt (less than),
                                                  or `Le` (less than or equal to), Eq (equal to), or Ne (ne), exactly one value must be
                                                  specified in the list.
                                                items:
                                                  type: string
                                                maxItems: 1
                                                type: array
                                            required:
                                            - name
                                            - operator
                                            - values
                                            type: object
                                          type: array
                                      required:
                                      - matchExpressions
                                      type: object
                                    propertySorter:
                                      description: |-
                                        PropertySorter sorts all matching clusters by a specific property and assigns different weights
                                        to each cluster based on their observed property values.


                                        At this moment, PropertySorter can only be used with
                                        `PreferredDuringSchedulingIgnoredDuringExecution` affinity terms.


                                        This field is beta-level; it is for the property-based scheduling feature and is only
                                        functional when a property provider is enabled in the deployment.
                                      properties:
                                        name:
                                          description: Name is the name of the property
                                            which Fleet sorts clusters by.
                                          type: string
                                        sortOrder:
                                          description: |-
                                            SortOrder explains how Fleet should perform the sort; specifically, whether Fleet should
                                            sort in ascending or descending order.
                                          type: string
                                      required:
                                      - name
                                      - sortOrder
                                      type: object
                                  type: object
                                weight:
                                  description: Weight associated with matching the
                                    corresponding clusterSelectorTerm, in the range
                                    [-100, 100].
                                  format: int32
                                  maximum: 100
                                  minimum: -100
                                  type: integer
                              required:
                              - preference
                              - weight
                              type: object
                            type: array
                          requiredDuringSchedulingIgnoredDuringExecution:
                            description: |-
                              If the affinity requirements specified by this field are not met at
                              scheduling time, the resource will not be scheduled onto the cluster.
                              If the affinity requirements specified by this field cease to be met
                              at some point after the placement (e.g. due to an update), the system
                              may or may not try to eventually remove the resource from the cluster.
                            properties:
                              clusterSelectorTerms:
                                description: ClusterSelectorTerms is a list of cluster
                                  selector terms. The terms are `ORed`.
                                items:
                                  properties:
                                    labelSelector:
                                      description: |-
                                        LabelSelector is a label query over all the joined member clusters. Clusters matching
                                        the query are selected.


                                        If you specify both label and property selectors in the same term, the results are AND'd.
                                      properties:
                                        matchExpressions:
                                          description: matchExpressions is a list
                                            of label selector requirements. The requirements
                                            are ANDed.
                                          items:
                                            description: |-
                                              A label selector requirement is a selector that contains values, a key, and an operator that
                                              relates the key and values.
                                            properties:
                                              key:
                                                description: key is the label key
                                                  that the selector applies to.
                                                type: string
                                              operator:
                                                description: |-
                                                  operator represents a key's relationship to a set of values.
                                                  Valid operators are In, NotIn, Exists and DoesNotExist.
                                                type: string
                                              values:
                                                description: |-
                                                  values is an array of string values. If the operator is In or NotIn,
                                                  the values array must be non-empty. If the operator is Exists or DoesNotExist,
                                                  the values array must be empty. This array is replaced during a strategic
                                                  merge patch.
                                                items:
                                                  type: string
                                                type: array
                                            required:
                                            - key
                                            - operator
                                            type: object
                                          type: array
                                        matchLabels:
                                          additionalProperties:
                                            type: string
                                          description: |-
                                            matchLabels is a map of {key,value} pairs. A single {key,value} in the matchLabels
                                            map is equivalent to an element of matchExpressions, whose key field is "key", the
                                            operator is "In", and the values array contains only "value". The requirements are ANDed.
                                          type: object
                                      type: object
                                      x-kubernetes-map-type: atomic
                                    propertySelector:
                                      description: |-
                                        PropertySelector is a property query over all joined member clusters. Clusters matching
                                        the query are selected.


                                        If you specify both label and property selectors in the same term, the results are AND'd.


                                        At this moment, PropertySelector can only be used with
                                        `RequiredDuringSchedulingIgnoredDuringExecution` affinity terms.


                                        This field is beta-level; it is for the property-based scheduling feature and is only
                                        functional when a property provider is enabled in the deployment.
                                      properties:
                                        matchExpressions:
                                          description: MatchExpressions is an array
                                            of PropertySelectorRequirements. The requirements
                                            are AND'd.
                                          items:
                                            description: |-
                                              PropertySelectorRequirement is a specific property requirement when picking clusters for
                                              resource placement.
                                            properties:
                                              name:
                                                description: Name is the name of the
                                                  property; it should be a Kubernetes
                                                  label name.
                                                type: string
                                              operator:
                                                description: |-
                                                  Operator specifies the relationship between a cluster's observed value of the specified
                                                  property and the values given in the requirement.
                                                type: string
                                              values:
                                                description: |-
                                                  Values are a list of values of the specified property which Fleet will compare against
                                                  the observed values of individual member clusters in accordance with the given
                                                  operator.


                                                  At this moment, each value should be a Kubernetes quantity. For more information, see
                                                  https://pkg.go.dev/k8s.io/apimachinery/pkg/api/resource#Quantity.


                                                  If the operator is Gt (greater than), Ge (greater than or equal to), Lt (less than),
                                                  or `Le` (less than or equal to), Eq (equal to), or Ne (ne), exactly one value must be
                                                  specified in the list.
                                                items:
                                                  type: string
                                                maxItems: 1
                                                type: array
                                            required:
                                            - name
                                            - operator
                                            - values
                                            type: object
                                          type: array
                                      required:
                                      - matchExpressions
                                      type: object
                                    propertySorter:
                                      description: |-
                                        PropertySorter sorts all matching clusters by a specific property and assigns different weights
                                        to each cluster based on their observed property values.


                                        At this moment, PropertySorter can only be used with
                                        `PreferredDuringSchedulingIgnoredDuringExecution` affinity terms.


                                        This field is beta-level; it is for the property-based scheduling feature and is only
                                        functional when a property provider is enabled in the deployment.
                                      properties:
                                        name:
                                          description: Name is the name of the property
                                            which Fleet sorts clusters by.
                                          type: string
                                        sortOrder:
                                          description: |-
                                            SortOrder explains how Fleet should perform the sort; specifically, whether Fleet should
                                            sort in ascending or descending order.
                                          type: string
                                      required:
                                      - name
                                      - sortOrder
                                      type: object
                                  type: object
                                maxItems: 10
                                type: array
                            required:
                            - clusterSelectorTerms
                            type: object
                        type: object
                    type: object
                  clusterNames:
                    description: |-
                      ClusterNames contains a list of names of MemberCluster to place the selected resources.
                      Only valid if the placement type is "PickFixed"
                    items:
                      type: string
                    maxItems: 100
                    type: array
                  numberOfClusters:
                    description: NumberOfClusters of placement. Only valid if the
                      placement type is "PickN".
                    format: int32
                    minimum: 0
                    type: integer
                  placementType:
                    default: PickAll
                    description: Type of placement. Can be "PickAll", "PickN" or "PickFixed".
                      Default is PickAll.
                    enum:
                    - PickAll
                    - PickN
                    - PickFixed
                    type: string
                  tolerations:
                    description: |-
                      If specified, the ClusterResourcePlacement's Tolerations.
                      Tolerations cannot be updated or deleted.


                      This field is beta-level and is for the taints and tolerations feature.
                    items:
                      description: |-
                        Toleration allows ClusterResourcePlacement to tolerate any taint that matches
                        the triple <key,value,effect> using the matching operator <operator>.
                      properties:
                        effect:
                          description: |-
                            Effect indicates the taint effect to match. Empty means match all taint effects.
                            When specified, only allowed value is NoSchedule.
                          enum:
                          - NoSchedule
                          type: string
                        key:
                          description: |-
                            Key is the taint key that the toleration applies to. Empty means match all taint keys.
                            If the key is empty, operator must be Exists; this combination means to match all values and all keys.
                          type: string
                        operator:
                          default: Equal
                          description: |-
                            Operator represents a key's relationship to the value.
                            Valid operators are Exists and Equal. Defaults to Equal.
                            Exists is equivalent to wildcard for value, so that a
                            ClusterResourcePlacement can tolerate all taints of a particular category.
                          enum:
                          - Equal
                          - Exists
                          type: string
                        value:
                          description: |-
                            Value is the taint value the toleration matches to.
                            If the operator is Exists, the value should be empty, otherwise just a regular string.
                          type: string
                      type: object
                    maxItems: 100
                    type: array
                  topologySpreadConstraints:
                    description: |-
                      TopologySpreadConstraints describes how a group of resources ought to spread across multiple topology
                      domains. Scheduler will schedule resources in a way which abides by the constraints.
                      All topologySpreadConstraints are ANDed.
                      Only valid if the placement type is "PickN".
                    items:
                      description: TopologySpreadConstraint specifies how to spread
                        resources among the given cluster topology.
                      properties:
                        maxSkew:
                          default: 1
                          description: |-
                            MaxSkew describes the degree to which resources may be unevenly distributed.
                            When `whenUnsatisfiable=DoNotSchedule`, it is the maximum permitted difference
                            between the number of resource copies in the target topology and the global minimum.
                            The global minimum is the minimum number of resource copies in a domain.
                            When `whenUnsatisfiable=ScheduleAnyway`, it is used to give higher precedence
                            to topologies that satisfy it.
                            It's an optional field. Default value is 1 and 0 is not allowed.
                          format: int32
                          minimum: 1
                          type: integer
                        topologyKey:
                          description: |-
                            TopologyKey is the key of cluster labels. Clusters that have a label with this key
                            and identical values are considered to be in the same topology.
                            We consider each <key, value> as a "bucket", and try to put balanced number
                            of replicas of the resource into each bucket honor the `MaxSkew` value.
                            It's a required field.
                          type: string
                        whenUnsatisfiable:
                          description: |-
                            WhenUnsatisfiable indicates how to deal with the resource if it doesn't satisfy
                            the spread constraint.
                            - DoNotSchedule (default) tells the scheduler not to schedule it.
                            - ScheduleAnyway tells the scheduler to schedule the resource in any cluster,
                              but giving higher precedence to topologies that would help reduce the skew.
                            It's an optional field.
                          type: string
                      required:
                      - topologyKey
                      type: object
                    type: array
                type: object
              resourceSelectors:
                description: |-
                  ResourceSelectors is an array of selectors used to select cluster scoped resources. The selectors are `ORed`.
                  You can have 1-100 selectors.
                items:
                  description: |-
                    ClusterResourceSelector is used to select cluster scoped resources as the target resources to be placed.
                    If a namespace is selected, ALL the resources under the namespace are selected automatically.
                    All the fields are `ANDed`. In other words, a resource must match all the fields to be selected.
                  properties:
                    group:
                      description: |-
                        Group name of the cluster-scoped resource.
                        Use an empty string to select resources under the core API group (e.g., namespaces).
                      type: string
                    kind:
                      description: |-
                        Kind of the cluster-scoped resource.
                        Note: When `Kind` is `namespace`, ALL the resources under the selected namespaces are selected.
                      type: string
                    labelSelector:
                      description: |-
                        A label query over all the cluster-scoped resources. Resources matching the query are selected.
                        Note that namespace-scoped resources can't be selected even if they match the query.
                      properties:
                        matchExpressions:
                          description: matchExpressions is a list of label selector
                            requirements. The requirements are ANDed.
                          items:
                            description: |-
                              A label selector requirement is a selector that contains values, a key, and an operator that
                              relates the key and values.
                            properties:
                              key:
                                description: key is the label key that the selector
                                  applies to.
                                type: string
                              operator:
                                description: |-
                                  operator represents a key's relationship to a set of values.
                                  Valid operators are In, NotIn, Exists and DoesNotExist.
                                type: string
                              values:
                                description: |-
                                  values is an array of string values. If the operator is In or NotIn,
                                  the values array must be non-empty. If the operator is Exists or DoesNotExist,
                                  the values array must be empty. This array is replaced during a strategic
                                  merge patch.
                                items:
                                  type: string
                                type: array
                            required:
                            - key
                            - operator
                            type: object
                          type: array
                        matchLabels:
                          additionalProperties:
                            type: string
                          description: |-
                            matchLabels is a map of {key,value} pairs. A single {key,value} in the matchLabels
                            map is equivalent to an element of matchExpressions, whose key field is "key", the
                            operator is "In", and the values array contains only "value". The requirements are ANDed.
                          type: object
                      type: object
                      x-kubernetes-map-type: atomic
                    name:
                      description: Name of the cluster-scoped resource.
                      type: string
                    version:
                      description: Version of the cluster-scoped resource.
                      type: string
                  required:
                  - group
                  - kind
                  - version
                  type: object
                maxItems: 100
                minItems: 1
                type: array
              revisionHistoryLimit:
                default: 10
                description: |-
                  The number of old ClusterSchedulingPolicySnapshot or ClusterResourceSnapshot resources to retain to allow rollback.
                  This is a pointer to distinguish between explicit zero and not specified.
                  Defaults to 10.
                format: int32
                maximum: 1000
                minimum: 1
                type: integer
              strategy:
                description: The rollout strategy to use to replace existing placement
                  with new ones.
                properties:
                  applyStrategy:
                    description: |-
                      ApplyStrategy describes how to resolve the conflict if the resource to be placed already exists in the target cluster
                      and is owned by other appliers.
                      This field is a beta-level feature.
                    properties:
                      allowCoOwnership:
                        description: |-
                          AllowCoOwnership defines whether to apply the resource if it already exists in the target cluster and is not
                          solely owned by fleet (i.e., metadata.ownerReferences contains only fleet custom resources).
                          If true, apply the resource and add fleet as a co-owner.
                          If false, leave the resource unchanged and fail the apply.
                        type: boolean
                      serverSideApplyConfig:
                        description: ServerSideApplyConfig defines the configuration
                          for server side apply. It is honored only when type is ServerSideApply.
                        properties:
                          force:
                            description: |-
                              Force represents to force apply to succeed when resolving the conflicts
                              For any conflicting fields,
                              - If true, use the values from the resource to be applied to overwrite the values of the existing resource in the
                              target cluster, as well as take over ownership of such fields.
                              - If false, apply will fail with the reason ApplyConflictWithOtherApplier.


                              For non-conflicting fields, values stay unchanged and ownership are shared between appliers.
                            type: boolean
                        type: object
                      type:
                        default: ClientSideApply
                        description: |-
                          Type defines the type of strategy to use. Default to ClientSideApply.
                          Server-side apply is a safer choice. Read more about the differences between server-side apply and client-side
                          apply: https://kubernetes.io/docs/reference/using-api/server-side-apply/#comparison-with-client-side-apply.
                        enum:
                        - ClientSideApply
                        - ServerSideApply
                        type: string
                    type: object
                  rollingUpdate:
                    description: Rolling update config params. Present only if RolloutStrategyType
                      = RollingUpdate.
                    properties:
                      maxSurge:
                        anyOf:
                        - type: integer
                        - type: string
                        default: 25%
                        description: |-
                          The maximum number of clusters that can be scheduled above the desired number of clusters.
                          The desired number equals to the `NumberOfClusters` field when the placement type is `PickN`.
                          The desired number equals to the number of clusters scheduler selected when the placement type is `PickAll`.
                          Value can be an absolute number (ex: 5) or a percentage of desire (ex: 10%).
                          Absolute number is calculated from percentage by rounding up.
                          This does not apply to the case that we do in-place update of resources on the same cluster.
                          This can not be 0 if MaxUnavailable is 0.
                          Defaults to 25%.
                        pattern: ^((100|[0-9]{1,2})%|[0-9]+)$
                        x-kubernetes-int-or-string: true
                      maxUnavailable:
                        anyOf:
                        - type: integer
                        - type: string
                        default: 25%
                        description: |-
                          The maximum number of clusters that can be unavailable during the rolling update
                          comparing to the desired number of clusters.
                          The desired number equals to the `NumberOfClusters` field when the placement type is `PickN`.
                          The desired number equals to the number of clusters scheduler selected when the placement type is `PickAll`.
                          Value can be an absolute number (ex: 5) or a percentage of the desired number of clusters (ex: 10%).
                          Absolute number is calculated from percentage by rounding up.
                          We consider a resource unavailable when we either remove it from a cluster or in-place
                          upgrade the resources content on the same cluster.
                          The minimum of MaxUnavailable is 1 to avoid rolling out stuck during in-place resource update.
                          Defaults to 25%.
                        pattern: ^((100|[0-9]{1,2})%|[0-9]+)$
                        x-kubernetes-int-or-string: true
                      unavailablePeriodSeconds:
                        default: 60
                        description: |-
                          UnavailablePeriodSeconds is used to config the time to wait between rolling out phases.
                          A resource placement is considered available after `UnavailablePeriodSeconds` seconds
                          has passed after the resources are applied to the target cluster successfully.
                          Default is 60.
                        type: integer
                    type: object
                  type:
                    default: RollingUpdate
                    description: Type of rollout. The only supported type is "RollingUpdate".
                      Default is "RollingUpdate".
                    enum:
                    - RollingUpdate
                    type: string
                type: object
            required:
            - resourceSelectors
            type: object
          status:
            description: The observed status of ClusterResourcePlacement.
            properties:
              conditions:
                description: Conditions is an array of current observed conditions
                  for ClusterResourcePlacement.
                items:
                  description: "Condition contains details for one aspect of the current
                    state of this API Resource.\n---\nThis struct is intended for
                    direct use as an array at the field path .status.conditions.  For
                    example,\n\n\n\ttype FooStatus struct{\n\t    // Represents the
                    observations of a foo's current state.\n\t    // Known .status.conditions.type
                    are: \"Available\", \"Progressing\", and \"Degraded\"\n\t    //
                    +patchMergeKey=type\n\t    // +patchStrategy=merge\n\t    // +listType=map\n\t
                    \   // +listMapKey=type\n\t    Conditions []metav1.Condition `json:\"conditions,omitempty\"
                    patchStrategy:\"merge\" patchMergeKey:\"type\" protobuf:\"bytes,1,rep,name=conditions\"`\n\n\n\t
                    \   // other fields\n\t}"
                  properties:
                    lastTransitionTime:
                      description: |-
                        lastTransitionTime is the last time the condition transitioned from one status to another.
                        This should be when the underlying condition changed.  If that is not known, then using the time when the API field changed is acceptable.
                      format: date-time
                      type: string
                    message:
                      description: |-
                        message is a human readable message indicating details about the transition.
                        This may be an empty string.
                      maxLength: 32768
                      type: string
                    observedGeneration:
                      description: |-
                        observedGeneration represents the .metadata.generation that the condition was set based upon.
                        For instance, if .metadata.generation is currently 12, but the .status.conditions[x].observedGeneration is 9, the condition is out of date
                        with respect to the current state of the instance.
                      format: int64
                      minimum: 0
                      type: integer
                    reason:
                      description: |-
                        reason contains a programmatic identifier indicating the reason for the condition's last transition.
                        Producers of specific condition types may define expected values and meanings for this field,
                        and whether the values are considered a guaranteed API.
                        The value should be a CamelCase string.
                        This field may not be empty.
                      maxLength: 1024
                      minLength: 1
                      pattern: ^[A-Za-z]([A-Za-z0-9_,:]*[A-Za-z0-9_])?$
                      type: string
                    status:
                      description: status of the condition, one of True, False, Unknown.
                      enum:
                      - "True"
                      - "False"
                      - Unknown
                      type: string
                    type:
                      description: |-
                        type of condition in CamelCase or in foo.example.com/CamelCase.
                        ---
                        Many .condition.type values are consistent across resources like Available, but because arbitrary conditions can be
                        useful (see .node.status.conditions), the ability to deconflict is important.
                        The regex it matches is (dns1123SubdomainFmt/)?(qualifiedNameFmt)
                      maxLength: 316
                      pattern: ^([a-z0-9]([-a-z0-9]*[a-z0-9])?(\.[a-z0-9]([-a-z0-9]*[a-z0-9])?)*/)?(([A-Za-z0-9][-A-Za-z0-9_.]*)?[A-Za-z0-9])$
                      type: string
                  required:
                  - lastTransitionTime
                  - message
                  - reason
                  - status
                  - type
                  type: object
                type: array
                x-kubernetes-list-map-keys:
                - type
                x-kubernetes-list-type: map
              observedResourceIndex:
                description: |-
                  Resource index logically represents the generation of the selected resources.
                  We take a new snapshot of the selected resources whenever the selection or their content change.
                  Each snapshot has a different resource index.
                  One resource snapshot can contain multiple clusterResourceSnapshots CRs in order to store large amount of resources.
                  To get clusterResourceSnapshot of a given resource index, use the following command:
                  `kubectl get ClusterResourceSnapshot --selector=kubernetes-fleet.io/resource-index=$ObservedResourceIndex `
                  ObservedResourceIndex is the resource index that the conditions in the ClusterResourcePlacementStatus observe.
<<<<<<< HEAD
                  For example, a condition of `ClusterResourcePlacementSynchronized` type
=======
                  For example, a condition of `ClusterResourcePlacementWorkSynchronized` type
>>>>>>> 6d591967
                  is observing the synchronization status of the resource snapshot with the resource index $ObservedResourceIndex.
                type: string
              placementStatuses:
                description: |-
                  PlacementStatuses contains a list of placement status on the clusters that are selected by PlacementPolicy.
                  Each selected cluster according to the latest resource placement is guaranteed to have a corresponding placementStatuses.
                  In the pickN case, there are N placement statuses where N = NumberOfClusters; Or in the pickFixed case, there are
                  N placement statuses where N = ClusterNames.
                  In these cases, some of them may not have assigned clusters when we cannot fill the required number of clusters.
                  TODO, For pickAll type, considering providing unselected clusters info.
                items:
                  description: ResourcePlacementStatus represents the placement status
                    of selected resources for one target cluster.
                  properties:
                    applicableClusterResourceOverrides:
                      description: |-
                        ApplicableClusterResourceOverrides contains a list of applicable ClusterResourceOverride snapshots associated with
                        the selected resources.


                        This field is alpha-level and is for the override policy feature.
                      items:
                        type: string
                      type: array
                    applicableResourceOverrides:
                      description: |-
                        ApplicableResourceOverrides contains a list of applicable ResourceOverride snapshots associated with the selected
                        resources.


                        This field is alpha-level and is for the override policy feature.
                      items:
                        description: NamespacedName comprises a resource name, with
                          a mandatory namespace.
                        properties:
                          name:
                            description: Name is the name of the namespaced scope
                              resource.
                            type: string
                          namespace:
                            description: Namespace is namespace of the namespaced
                              scope resource.
                            type: string
                        required:
                        - name
                        - namespace
                        type: object
                      type: array
                    clusterName:
                      description: |-
                        ClusterName is the name of the cluster this resource is assigned to.
                        If it is not empty, its value should be unique cross all placement decisions for the Placement.
                      type: string
                    conditions:
                      description: Conditions is an array of current observed conditions
                        for ResourcePlacementStatus.
                      items:
                        description: "Condition contains details for one aspect of
                          the current state of this API Resource.\n---\nThis struct
                          is intended for direct use as an array at the field path
                          .status.conditions.  For example,\n\n\n\ttype FooStatus
                          struct{\n\t    // Represents the observations of a foo's
                          current state.\n\t    // Known .status.conditions.type are:
                          \"Available\", \"Progressing\", and \"Degraded\"\n\t    //
                          +patchMergeKey=type\n\t    // +patchStrategy=merge\n\t    //
                          +listType=map\n\t    // +listMapKey=type\n\t    Conditions
                          []metav1.Condition `json:\"conditions,omitempty\" patchStrategy:\"merge\"
                          patchMergeKey:\"type\" protobuf:\"bytes,1,rep,name=conditions\"`\n\n\n\t
                          \   // other fields\n\t}"
                        properties:
                          lastTransitionTime:
                            description: |-
                              lastTransitionTime is the last time the condition transitioned from one status to another.
                              This should be when the underlying condition changed.  If that is not known, then using the time when the API field changed is acceptable.
                            format: date-time
                            type: string
                          message:
                            description: |-
                              message is a human readable message indicating details about the transition.
                              This may be an empty string.
                            maxLength: 32768
                            type: string
                          observedGeneration:
                            description: |-
                              observedGeneration represents the .metadata.generation that the condition was set based upon.
                              For instance, if .metadata.generation is currently 12, but the .status.conditions[x].observedGeneration is 9, the condition is out of date
                              with respect to the current state of the instance.
                            format: int64
                            minimum: 0
                            type: integer
                          reason:
                            description: |-
                              reason contains a programmatic identifier indicating the reason for the condition's last transition.
                              Producers of specific condition types may define expected values and meanings for this field,
                              and whether the values are considered a guaranteed API.
                              The value should be a CamelCase string.
                              This field may not be empty.
                            maxLength: 1024
                            minLength: 1
                            pattern: ^[A-Za-z]([A-Za-z0-9_,:]*[A-Za-z0-9_])?$
                            type: string
                          status:
                            description: status of the condition, one of True, False,
                              Unknown.
                            enum:
                            - "True"
                            - "False"
                            - Unknown
                            type: string
                          type:
                            description: |-
                              type of condition in CamelCase or in foo.example.com/CamelCase.
                              ---
                              Many .condition.type values are consistent across resources like Available, but because arbitrary conditions can be
                              useful (see .node.status.conditions), the ability to deconflict is important.
                              The regex it matches is (dns1123SubdomainFmt/)?(qualifiedNameFmt)
                            maxLength: 316
                            pattern: ^([a-z0-9]([-a-z0-9]*[a-z0-9])?(\.[a-z0-9]([-a-z0-9]*[a-z0-9])?)*/)?(([A-Za-z0-9][-A-Za-z0-9_.]*)?[A-Za-z0-9])$
                            type: string
                        required:
                        - lastTransitionTime
                        - message
                        - reason
                        - status
                        - type
                        type: object
                      type: array
                    failedPlacements:
                      description: |-
                        FailedPlacements is a list of all the resources failed to be placed to the given cluster or the resource is unavailable.
                        Note that we only include 100 failed resource placements even if there are more than 100.
                        This field is only meaningful if the `ClusterName` is not empty.
                      items:
                        description: FailedResourcePlacement contains the failure
                          details of a failed resource placement.
                        properties:
                          condition:
                            description: The failed condition status.
                            properties:
                              lastTransitionTime:
                                description: |-
                                  lastTransitionTime is the last time the condition transitioned from one status to another.
                                  This should be when the underlying condition changed.  If that is not known, then using the time when the API field changed is acceptable.
                                format: date-time
                                type: string
                              message:
                                description: |-
                                  message is a human readable message indicating details about the transition.
                                  This may be an empty string.
                                maxLength: 32768
                                type: string
                              observedGeneration:
                                description: |-
                                  observedGeneration represents the .metadata.generation that the condition was set based upon.
                                  For instance, if .metadata.generation is currently 12, but the .status.conditions[x].observedGeneration is 9, the condition is out of date
                                  with respect to the current state of the instance.
                                format: int64
                                minimum: 0
                                type: integer
                              reason:
                                description: |-
                                  reason contains a programmatic identifier indicating the reason for the condition's last transition.
                                  Producers of specific condition types may define expected values and meanings for this field,
                                  and whether the values are considered a guaranteed API.
                                  The value should be a CamelCase string.
                                  This field may not be empty.
                                maxLength: 1024
                                minLength: 1
                                pattern: ^[A-Za-z]([A-Za-z0-9_,:]*[A-Za-z0-9_])?$
                                type: string
                              status:
                                description: status of the condition, one of True,
                                  False, Unknown.
                                enum:
                                - "True"
                                - "False"
                                - Unknown
                                type: string
                              type:
                                description: |-
                                  type of condition in CamelCase or in foo.example.com/CamelCase.
                                  ---
                                  Many .condition.type values are consistent across resources like Available, but because arbitrary conditions can be
                                  useful (see .node.status.conditions), the ability to deconflict is important.
                                  The regex it matches is (dns1123SubdomainFmt/)?(qualifiedNameFmt)
                                maxLength: 316
                                pattern: ^([a-z0-9]([-a-z0-9]*[a-z0-9])?(\.[a-z0-9]([-a-z0-9]*[a-z0-9])?)*/)?(([A-Za-z0-9][-A-Za-z0-9_.]*)?[A-Za-z0-9])$
                                type: string
                            required:
                            - lastTransitionTime
                            - message
                            - reason
                            - status
                            - type
                            type: object
                          envelope:
                            description: Envelope identifies the envelope object that
                              contains this resource.
                            properties:
                              name:
                                description: Name of the envelope object.
                                type: string
                              namespace:
                                description: Namespace is the namespace of the envelope
                                  object. Empty if the envelope object is cluster
                                  scoped.
                                type: string
                              type:
                                default: ConfigMap
                                description: Type of the envelope object.
                                enum:
                                - ConfigMap
                                type: string
                            required:
                            - name
                            type: object
                          group:
                            description: Group is the group name of the selected resource.
                            type: string
                          kind:
                            description: Kind represents the Kind of the selected
                              resources.
                            type: string
                          name:
                            description: Name of the target resource.
                            type: string
                          namespace:
                            description: Namespace is the namespace of the resource.
                              Empty if the resource is cluster scoped.
                            type: string
                          version:
                            description: Version is the version of the selected resource.
                            type: string
                        required:
                        - condition
                        - kind
                        - name
                        - version
                        type: object
                      maxItems: 100
                      type: array
                  type: object
                type: array
              selectedResources:
                description: SelectedResources contains a list of resources selected
                  by ResourceSelectors.
                items:
                  description: ResourceIdentifier identifies one Kubernetes resource.
                  properties:
                    envelope:
                      description: Envelope identifies the envelope object that contains
                        this resource.
                      properties:
                        name:
                          description: Name of the envelope object.
                          type: string
                        namespace:
                          description: Namespace is the namespace of the envelope
                            object. Empty if the envelope object is cluster scoped.
                          type: string
                        type:
                          default: ConfigMap
                          description: Type of the envelope object.
                          enum:
                          - ConfigMap
                          type: string
                      required:
                      - name
                      type: object
                    group:
                      description: Group is the group name of the selected resource.
                      type: string
                    kind:
                      description: Kind represents the Kind of the selected resources.
                      type: string
                    name:
                      description: Name of the target resource.
                      type: string
                    namespace:
                      description: Namespace is the namespace of the resource. Empty
                        if the resource is cluster scoped.
                      type: string
                    version:
                      description: Version is the version of the selected resource.
                      type: string
                  required:
                  - kind
                  - name
                  - version
                  type: object
                type: array
            type: object
        required:
        - spec
        type: object
    served: true
    storage: false
    subresources:
      status: {}
  - additionalPrinterColumns:
    - jsonPath: .metadata.generation
      name: Gen
      type: string
    - jsonPath: .spec.policy.placementType
      name: Type
      priority: 1
      type: string
    - jsonPath: .status.conditions[?(@.type=="ClusterResourcePlacementScheduled")].status
      name: Scheduled
      type: string
    - jsonPath: .status.conditions[?(@.type=="ClusterResourcePlacementScheduled")].observedGeneration
      name: Scheduled-Gen
      type: string
    - jsonPath: .status.conditions[?(@.type=="ClusterResourcePlacementWorkSynchronized")].status
      name: Work-Synchronized
      priority: 1
      type: string
    - jsonPath: .status.conditions[?(@.type=="ClusterResourcePlacementWorkSynchronized")].observedGeneration
      name: Work-Synchronized-Gen
      priority: 1
      type: string
    - jsonPath: .status.conditions[?(@.type=="ClusterResourcePlacementAvailable")].status
      name: Available
      type: string
    - jsonPath: .status.conditions[?(@.type=="ClusterResourcePlacementAvailable")].observedGeneration
      name: Available-Gen
      type: string
    - jsonPath: .metadata.creationTimestamp
      name: Age
      type: date
    name: v1beta1
    schema:
      openAPIV3Schema:
        description: |-
          ClusterResourcePlacement is used to select cluster scoped resources, including built-in resources and custom resources,
          and placement them onto selected member clusters in a fleet.


          If a namespace is selected, ALL the resources under the namespace are placed to the target clusters.
          Note that you can't select the following resources:
            - reserved namespaces including: default, kube-* (reserved for Kubernetes system namespaces),
              fleet-* (reserved for fleet system namespaces).
            - reserved fleet resource types including: MemberCluster, InternalMemberCluster, ClusterResourcePlacement,
              ClusterSchedulingPolicySnapshot, ClusterResourceSnapshot, ClusterResourceBinding, etc.


          `ClusterSchedulingPolicySnapshot` and `ClusterResourceSnapshot` objects are created when there are changes in the
          system to keep the history of the changes affecting a `ClusterResourcePlacement`.
        properties:
          apiVersion:
            description: |-
              APIVersion defines the versioned schema of this representation of an object.
              Servers should convert recognized schemas to the latest internal value, and
              may reject unrecognized values.
              More info: https://git.k8s.io/community/contributors/devel/sig-architecture/api-conventions.md#resources
            type: string
          kind:
            description: |-
              Kind is a string value representing the REST resource this object represents.
              Servers may infer this from the endpoint the client submits requests to.
              Cannot be updated.
              In CamelCase.
              More info: https://git.k8s.io/community/contributors/devel/sig-architecture/api-conventions.md#types-kinds
            type: string
          metadata:
            type: object
          spec:
            description: The desired state of ClusterResourcePlacement.
            properties:
              policy:
                description: |-
                  Policy defines how to select member clusters to place the selected resources.
                  If unspecified, all the joined member clusters are selected.
                properties:
                  affinity:
                    description: |-
                      Affinity contains cluster affinity scheduling rules. Defines which member clusters to place the selected resources.
                      Only valid if the placement type is "PickAll" or "PickN".
                    properties:
                      clusterAffinity:
                        description: ClusterAffinity contains cluster affinity scheduling
                          rules for the selected resources.
                        properties:
                          preferredDuringSchedulingIgnoredDuringExecution:
                            description: |-
                              The scheduler computes a score for each cluster at schedule time by iterating
                              through the elements of this field and adding "weight" to the sum if the cluster
                              matches the corresponding matchExpression. The scheduler then chooses the first
                              `N` clusters with the highest sum to satisfy the placement.
                              This field is ignored if the placement type is "PickAll".
                              If the cluster score changes at some point after the placement (e.g. due to an update),
                              the system may or may not try to eventually move the resource from a cluster with a lower score
                              to a cluster with higher score.
                            items:
                              properties:
                                preference:
                                  description: A cluster selector term, associated
                                    with the corresponding weight.
                                  properties:
                                    labelSelector:
                                      description: |-
                                        LabelSelector is a label query over all the joined member clusters. Clusters matching
                                        the query are selected.


                                        If you specify both label and property selectors in the same term, the results are AND'd.
                                      properties:
                                        matchExpressions:
                                          description: matchExpressions is a list
                                            of label selector requirements. The requirements
                                            are ANDed.
                                          items:
                                            description: |-
                                              A label selector requirement is a selector that contains values, a key, and an operator that
                                              relates the key and values.
                                            properties:
                                              key:
                                                description: key is the label key
                                                  that the selector applies to.
                                                type: string
                                              operator:
                                                description: |-
                                                  operator represents a key's relationship to a set of values.
                                                  Valid operators are In, NotIn, Exists and DoesNotExist.
                                                type: string
                                              values:
                                                description: |-
                                                  values is an array of string values. If the operator is In or NotIn,
                                                  the values array must be non-empty. If the operator is Exists or DoesNotExist,
                                                  the values array must be empty. This array is replaced during a strategic
                                                  merge patch.
                                                items:
                                                  type: string
                                                type: array
                                            required:
                                            - key
                                            - operator
                                            type: object
                                          type: array
                                        matchLabels:
                                          additionalProperties:
                                            type: string
                                          description: |-
                                            matchLabels is a map of {key,value} pairs. A single {key,value} in the matchLabels
                                            map is equivalent to an element of matchExpressions, whose key field is "key", the
                                            operator is "In", and the values array contains only "value". The requirements are ANDed.
                                          type: object
                                      type: object
                                      x-kubernetes-map-type: atomic
                                    propertySelector:
                                      description: |-
                                        PropertySelector is a property query over all joined member clusters. Clusters matching
                                        the query are selected.


                                        If you specify both label and property selectors in the same term, the results are AND'd.


                                        At this moment, PropertySelector can only be used with
                                        `RequiredDuringSchedulingIgnoredDuringExecution` affinity terms.


                                        This field is beta-level; it is for the property-based scheduling feature and is only
                                        functional when a property provider is enabled in the deployment.
                                      properties:
                                        matchExpressions:
                                          description: MatchExpressions is an array
                                            of PropertySelectorRequirements. The requirements
                                            are AND'd.
                                          items:
                                            description: |-
                                              PropertySelectorRequirement is a specific property requirement when picking clusters for
                                              resource placement.
                                            properties:
                                              name:
                                                description: Name is the name of the
                                                  property; it should be a Kubernetes
                                                  label name.
                                                type: string
                                              operator:
                                                description: |-
                                                  Operator specifies the relationship between a cluster's observed value of the specified
                                                  property and the values given in the requirement.
                                                type: string
                                              values:
                                                description: |-
                                                  Values are a list of values of the specified property which Fleet will compare against
                                                  the observed values of individual member clusters in accordance with the given
                                                  operator.


                                                  At this moment, each value should be a Kubernetes quantity. For more information, see
                                                  https://pkg.go.dev/k8s.io/apimachinery/pkg/api/resource#Quantity.


                                                  If the operator is Gt (greater than), Ge (greater than or equal to), Lt (less than),
                                                  or `Le` (less than or equal to), Eq (equal to), or Ne (ne), exactly one value must be
                                                  specified in the list.
                                                items:
                                                  type: string
                                                maxItems: 1
                                                type: array
                                            required:
                                            - name
                                            - operator
                                            - values
                                            type: object
                                          type: array
                                      required:
                                      - matchExpressions
                                      type: object
                                    propertySorter:
                                      description: |-
                                        PropertySorter sorts all matching clusters by a specific property and assigns different weights
                                        to each cluster based on their observed property values.


                                        At this moment, PropertySorter can only be used with
                                        `PreferredDuringSchedulingIgnoredDuringExecution` affinity terms.


                                        This field is beta-level; it is for the property-based scheduling feature and is only
                                        functional when a property provider is enabled in the deployment.
                                      properties:
                                        name:
                                          description: Name is the name of the property
                                            which Fleet sorts clusters by.
                                          type: string
                                        sortOrder:
                                          description: |-
                                            SortOrder explains how Fleet should perform the sort; specifically, whether Fleet should
                                            sort in ascending or descending order.
                                          type: string
                                      required:
                                      - name
                                      - sortOrder
                                      type: object
                                  type: object
                                weight:
                                  description: Weight associated with matching the
                                    corresponding clusterSelectorTerm, in the range
                                    [-100, 100].
                                  format: int32
                                  maximum: 100
                                  minimum: -100
                                  type: integer
                              required:
                              - preference
                              - weight
                              type: object
                            type: array
                          requiredDuringSchedulingIgnoredDuringExecution:
                            description: |-
                              If the affinity requirements specified by this field are not met at
                              scheduling time, the resource will not be scheduled onto the cluster.
                              If the affinity requirements specified by this field cease to be met
                              at some point after the placement (e.g. due to an update), the system
                              may or may not try to eventually remove the resource from the cluster.
                            properties:
                              clusterSelectorTerms:
                                description: ClusterSelectorTerms is a list of cluster
                                  selector terms. The terms are `ORed`.
                                items:
                                  properties:
                                    labelSelector:
                                      description: |-
                                        LabelSelector is a label query over all the joined member clusters. Clusters matching
                                        the query are selected.


                                        If you specify both label and property selectors in the same term, the results are AND'd.
                                      properties:
                                        matchExpressions:
                                          description: matchExpressions is a list
                                            of label selector requirements. The requirements
                                            are ANDed.
                                          items:
                                            description: |-
                                              A label selector requirement is a selector that contains values, a key, and an operator that
                                              relates the key and values.
                                            properties:
                                              key:
                                                description: key is the label key
                                                  that the selector applies to.
                                                type: string
                                              operator:
                                                description: |-
                                                  operator represents a key's relationship to a set of values.
                                                  Valid operators are In, NotIn, Exists and DoesNotExist.
                                                type: string
                                              values:
                                                description: |-
                                                  values is an array of string values. If the operator is In or NotIn,
                                                  the values array must be non-empty. If the operator is Exists or DoesNotExist,
                                                  the values array must be empty. This array is replaced during a strategic
                                                  merge patch.
                                                items:
                                                  type: string
                                                type: array
                                            required:
                                            - key
                                            - operator
                                            type: object
                                          type: array
                                        matchLabels:
                                          additionalProperties:
                                            type: string
                                          description: |-
                                            matchLabels is a map of {key,value} pairs. A single {key,value} in the matchLabels
                                            map is equivalent to an element of matchExpressions, whose key field is "key", the
                                            operator is "In", and the values array contains only "value". The requirements are ANDed.
                                          type: object
                                      type: object
                                      x-kubernetes-map-type: atomic
                                    propertySelector:
                                      description: |-
                                        PropertySelector is a property query over all joined member clusters. Clusters matching
                                        the query are selected.


                                        If you specify both label and property selectors in the same term, the results are AND'd.


                                        At this moment, PropertySelector can only be used with
                                        `RequiredDuringSchedulingIgnoredDuringExecution` affinity terms.


                                        This field is beta-level; it is for the property-based scheduling feature and is only
                                        functional when a property provider is enabled in the deployment.
                                      properties:
                                        matchExpressions:
                                          description: MatchExpressions is an array
                                            of PropertySelectorRequirements. The requirements
                                            are AND'd.
                                          items:
                                            description: |-
                                              PropertySelectorRequirement is a specific property requirement when picking clusters for
                                              resource placement.
                                            properties:
                                              name:
                                                description: Name is the name of the
                                                  property; it should be a Kubernetes
                                                  label name.
                                                type: string
                                              operator:
                                                description: |-
                                                  Operator specifies the relationship between a cluster's observed value of the specified
                                                  property and the values given in the requirement.
                                                type: string
                                              values:
                                                description: |-
                                                  Values are a list of values of the specified property which Fleet will compare against
                                                  the observed values of individual member clusters in accordance with the given
                                                  operator.


                                                  At this moment, each value should be a Kubernetes quantity. For more information, see
                                                  https://pkg.go.dev/k8s.io/apimachinery/pkg/api/resource#Quantity.


                                                  If the operator is Gt (greater than), Ge (greater than or equal to), Lt (less than),
                                                  or `Le` (less than or equal to), Eq (equal to), or Ne (ne), exactly one value must be
                                                  specified in the list.
                                                items:
                                                  type: string
                                                maxItems: 1
                                                type: array
                                            required:
                                            - name
                                            - operator
                                            - values
                                            type: object
                                          type: array
                                      required:
                                      - matchExpressions
                                      type: object
                                    propertySorter:
                                      description: |-
                                        PropertySorter sorts all matching clusters by a specific property and assigns different weights
                                        to each cluster based on their observed property values.


                                        At this moment, PropertySorter can only be used with
                                        `PreferredDuringSchedulingIgnoredDuringExecution` affinity terms.


                                        This field is beta-level; it is for the property-based scheduling feature and is only
                                        functional when a property provider is enabled in the deployment.
                                      properties:
                                        name:
                                          description: Name is the name of the property
                                            which Fleet sorts clusters by.
                                          type: string
                                        sortOrder:
                                          description: |-
                                            SortOrder explains how Fleet should perform the sort; specifically, whether Fleet should
                                            sort in ascending or descending order.
                                          type: string
                                      required:
                                      - name
                                      - sortOrder
                                      type: object
                                  type: object
                                maxItems: 10
                                type: array
                            required:
                            - clusterSelectorTerms
                            type: object
                        type: object
                    type: object
                  clusterNames:
                    description: |-
                      ClusterNames contains a list of names of MemberCluster to place the selected resources.
                      Only valid if the placement type is "PickFixed"
                    items:
                      type: string
                    maxItems: 100
                    type: array
                  numberOfClusters:
                    description: NumberOfClusters of placement. Only valid if the
                      placement type is "PickN".
                    format: int32
                    minimum: 0
                    type: integer
                  placementType:
                    default: PickAll
                    description: Type of placement. Can be "PickAll", "PickN" or "PickFixed".
                      Default is PickAll.
                    enum:
                    - PickAll
                    - PickN
                    - PickFixed
                    type: string
                  tolerations:
                    description: |-
                      If specified, the ClusterResourcePlacement's Tolerations.
                      Tolerations cannot be updated or deleted.


                      This field is beta-level and is for the taints and tolerations feature.
                    items:
                      description: |-
                        Toleration allows ClusterResourcePlacement to tolerate any taint that matches
                        the triple <key,value,effect> using the matching operator <operator>.
                      properties:
                        effect:
                          description: |-
                            Effect indicates the taint effect to match. Empty means match all taint effects.
                            When specified, only allowed value is NoSchedule.
                          enum:
                          - NoSchedule
                          type: string
                        key:
                          description: |-
                            Key is the taint key that the toleration applies to. Empty means match all taint keys.
                            If the key is empty, operator must be Exists; this combination means to match all values and all keys.
                          type: string
                        operator:
                          default: Equal
                          description: |-
                            Operator represents a key's relationship to the value.
                            Valid operators are Exists and Equal. Defaults to Equal.
                            Exists is equivalent to wildcard for value, so that a
                            ClusterResourcePlacement can tolerate all taints of a particular category.
                          enum:
                          - Equal
                          - Exists
                          type: string
                        value:
                          description: |-
                            Value is the taint value the toleration matches to.
                            If the operator is Exists, the value should be empty, otherwise just a regular string.
                          type: string
                      type: object
                    maxItems: 100
                    type: array
                  topologySpreadConstraints:
                    description: |-
                      TopologySpreadConstraints describes how a group of resources ought to spread across multiple topology
                      domains. Scheduler will schedule resources in a way which abides by the constraints.
                      All topologySpreadConstraints are ANDed.
                      Only valid if the placement type is "PickN".
                    items:
                      description: TopologySpreadConstraint specifies how to spread
                        resources among the given cluster topology.
                      properties:
                        maxSkew:
                          default: 1
                          description: |-
                            MaxSkew describes the degree to which resources may be unevenly distributed.
                            When `whenUnsatisfiable=DoNotSchedule`, it is the maximum permitted difference
                            between the number of resource copies in the target topology and the global minimum.
                            The global minimum is the minimum number of resource copies in a domain.
                            When `whenUnsatisfiable=ScheduleAnyway`, it is used to give higher precedence
                            to topologies that satisfy it.
                            It's an optional field. Default value is 1 and 0 is not allowed.
                          format: int32
                          minimum: 1
                          type: integer
                        topologyKey:
                          description: |-
                            TopologyKey is the key of cluster labels. Clusters that have a label with this key
                            and identical values are considered to be in the same topology.
                            We consider each <key, value> as a "bucket", and try to put balanced number
                            of replicas of the resource into each bucket honor the `MaxSkew` value.
                            It's a required field.
                          type: string
                        whenUnsatisfiable:
                          description: |-
                            WhenUnsatisfiable indicates how to deal with the resource if it doesn't satisfy
                            the spread constraint.
                            - DoNotSchedule (default) tells the scheduler not to schedule it.
                            - ScheduleAnyway tells the scheduler to schedule the resource in any cluster,
                              but giving higher precedence to topologies that would help reduce the skew.
                            It's an optional field.
                          type: string
                      required:
                      - topologyKey
                      type: object
                    type: array
                type: object
              resourceSelectors:
                description: |-
                  ResourceSelectors is an array of selectors used to select cluster scoped resources. The selectors are `ORed`.
                  You can have 1-100 selectors.
                items:
                  description: |-
                    ClusterResourceSelector is used to select cluster scoped resources as the target resources to be placed.
                    If a namespace is selected, ALL the resources under the namespace are selected automatically.
                    All the fields are `ANDed`. In other words, a resource must match all the fields to be selected.
                  properties:
                    group:
                      description: |-
                        Group name of the cluster-scoped resource.
                        Use an empty string to select resources under the core API group (e.g., namespaces).
                      type: string
                    kind:
                      description: |-
                        Kind of the cluster-scoped resource.
                        Note: When `Kind` is `namespace`, ALL the resources under the selected namespaces are selected.
                      type: string
                    labelSelector:
                      description: |-
                        A label query over all the cluster-scoped resources. Resources matching the query are selected.
                        Note that namespace-scoped resources can't be selected even if they match the query.
                      properties:
                        matchExpressions:
                          description: matchExpressions is a list of label selector
                            requirements. The requirements are ANDed.
                          items:
                            description: |-
                              A label selector requirement is a selector that contains values, a key, and an operator that
                              relates the key and values.
                            properties:
                              key:
                                description: key is the label key that the selector
                                  applies to.
                                type: string
                              operator:
                                description: |-
                                  operator represents a key's relationship to a set of values.
                                  Valid operators are In, NotIn, Exists and DoesNotExist.
                                type: string
                              values:
                                description: |-
                                  values is an array of string values. If the operator is In or NotIn,
                                  the values array must be non-empty. If the operator is Exists or DoesNotExist,
                                  the values array must be empty. This array is replaced during a strategic
                                  merge patch.
                                items:
                                  type: string
                                type: array
                            required:
                            - key
                            - operator
                            type: object
                          type: array
                        matchLabels:
                          additionalProperties:
                            type: string
                          description: |-
                            matchLabels is a map of {key,value} pairs. A single {key,value} in the matchLabels
                            map is equivalent to an element of matchExpressions, whose key field is "key", the
                            operator is "In", and the values array contains only "value". The requirements are ANDed.
                          type: object
                      type: object
                      x-kubernetes-map-type: atomic
                    name:
                      description: Name of the cluster-scoped resource.
                      type: string
                    version:
                      description: Version of the cluster-scoped resource.
                      type: string
                  required:
                  - group
                  - kind
                  - version
                  type: object
                maxItems: 100
                minItems: 1
                type: array
              revisionHistoryLimit:
                default: 10
                description: |-
                  The number of old ClusterSchedulingPolicySnapshot or ClusterResourceSnapshot resources to retain to allow rollback.
                  This is a pointer to distinguish between explicit zero and not specified.
                  Defaults to 10.
                format: int32
                maximum: 1000
                minimum: 1
                type: integer
              strategy:
                description: The rollout strategy to use to replace existing placement
                  with new ones.
                properties:
                  applyStrategy:
                    description: |-
                      ApplyStrategy describes how to resolve the conflict if the resource to be placed already exists in the target cluster
                      and is owned by other appliers.
                    properties:
                      allowCoOwnership:
                        description: |-
                          AllowCoOwnership defines whether to apply the resource if it already exists in the target cluster and is not
                          solely owned by fleet (i.e., metadata.ownerReferences contains only fleet custom resources).
                          If true, apply the resource and add fleet as a co-owner.
                          If false, leave the resource unchanged and fail the apply.
                        type: boolean
                      serverSideApplyConfig:
                        description: ServerSideApplyConfig defines the configuration
                          for server side apply. It is honored only when type is ServerSideApply.
                        properties:
                          force:
                            description: |-
                              Force represents to force apply to succeed when resolving the conflicts
                              For any conflicting fields,
                              - If true, use the values from the resource to be applied to overwrite the values of the existing resource in the
                              target cluster, as well as take over ownership of such fields.
                              - If false, apply will fail with the reason ApplyConflictWithOtherApplier.


                              For non-conflicting fields, values stay unchanged and ownership are shared between appliers.
                            type: boolean
                        type: object
                      type:
                        default: ClientSideApply
                        description: |-
                          Type defines the type of strategy to use. Default to ClientSideApply.
                          Server-side apply is a safer choice. Read more about the differences between server-side apply and client-side
                          apply: https://kubernetes.io/docs/reference/using-api/server-side-apply/#comparison-with-client-side-apply.
                        enum:
                        - ClientSideApply
                        - ServerSideApply
                        type: string
                    type: object
                  rollingUpdate:
                    description: Rolling update config params. Present only if RolloutStrategyType
                      = RollingUpdate.
                    properties:
                      maxSurge:
                        anyOf:
                        - type: integer
                        - type: string
                        default: 25%
                        description: |-
                          The maximum number of clusters that can be scheduled above the desired number of clusters.
                          The desired number equals to the `NumberOfClusters` field when the placement type is `PickN`.
                          The desired number equals to the number of clusters scheduler selected when the placement type is `PickAll`.
                          Value can be an absolute number (ex: 5) or a percentage of desire (ex: 10%).
                          Absolute number is calculated from percentage by rounding up.
                          This does not apply to the case that we do in-place update of resources on the same cluster.
                          This can not be 0 if MaxUnavailable is 0.
                          Defaults to 25%.
                        pattern: ^((100|[0-9]{1,2})%|[0-9]+)$
                        x-kubernetes-int-or-string: true
                      maxUnavailable:
                        anyOf:
                        - type: integer
                        - type: string
                        default: 25%
                        description: |-
                          The maximum number of clusters that can be unavailable during the rolling update
                          comparing to the desired number of clusters.
                          The desired number equals to the `NumberOfClusters` field when the placement type is `PickN`.
                          The desired number equals to the number of clusters scheduler selected when the placement type is `PickAll`.
                          Value can be an absolute number (ex: 5) or a percentage of the desired number of clusters (ex: 10%).
                          Absolute number is calculated from percentage by rounding up.
                          We consider a resource unavailable when we either remove it from a cluster or in-place
                          upgrade the resources content on the same cluster.
                          The minimum of MaxUnavailable is 1 to avoid rolling out stuck during in-place resource update.
                          Defaults to 25%.
                        pattern: ^((100|[0-9]{1,2})%|[0-9]+)$
                        x-kubernetes-int-or-string: true
                      unavailablePeriodSeconds:
                        default: 60
                        description: |-
                          UnavailablePeriodSeconds is used to config the time to wait between rolling out phases.
                          A resource placement is considered available after `UnavailablePeriodSeconds` seconds
                          has passed after the resources are applied to the target cluster successfully.
                          Default is 60.
                        type: integer
                    type: object
                  type:
                    default: RollingUpdate
                    description: Type of rollout. The only supported type is "RollingUpdate".
                      Default is "RollingUpdate".
                    enum:
                    - RollingUpdate
                    type: string
                type: object
            required:
            - resourceSelectors
            type: object
          status:
            description: The observed status of ClusterResourcePlacement.
            properties:
              conditions:
                description: Conditions is an array of current observed conditions
                  for ClusterResourcePlacement.
                items:
                  description: "Condition contains details for one aspect of the current
                    state of this API Resource.\n---\nThis struct is intended for
                    direct use as an array at the field path .status.conditions.  For
                    example,\n\n\n\ttype FooStatus struct{\n\t    // Represents the
                    observations of a foo's current state.\n\t    // Known .status.conditions.type
                    are: \"Available\", \"Progressing\", and \"Degraded\"\n\t    //
                    +patchMergeKey=type\n\t    // +patchStrategy=merge\n\t    // +listType=map\n\t
                    \   // +listMapKey=type\n\t    Conditions []metav1.Condition `json:\"conditions,omitempty\"
                    patchStrategy:\"merge\" patchMergeKey:\"type\" protobuf:\"bytes,1,rep,name=conditions\"`\n\n\n\t
                    \   // other fields\n\t}"
                  properties:
                    lastTransitionTime:
                      description: |-
                        lastTransitionTime is the last time the condition transitioned from one status to another.
                        This should be when the underlying condition changed.  If that is not known, then using the time when the API field changed is acceptable.
                      format: date-time
                      type: string
                    message:
                      description: |-
                        message is a human readable message indicating details about the transition.
                        This may be an empty string.
                      maxLength: 32768
                      type: string
                    observedGeneration:
                      description: |-
                        observedGeneration represents the .metadata.generation that the condition was set based upon.
                        For instance, if .metadata.generation is currently 12, but the .status.conditions[x].observedGeneration is 9, the condition is out of date
                        with respect to the current state of the instance.
                      format: int64
                      minimum: 0
                      type: integer
                    reason:
                      description: |-
                        reason contains a programmatic identifier indicating the reason for the condition's last transition.
                        Producers of specific condition types may define expected values and meanings for this field,
                        and whether the values are considered a guaranteed API.
                        The value should be a CamelCase string.
                        This field may not be empty.
                      maxLength: 1024
                      minLength: 1
                      pattern: ^[A-Za-z]([A-Za-z0-9_,:]*[A-Za-z0-9_])?$
                      type: string
                    status:
                      description: status of the condition, one of True, False, Unknown.
                      enum:
                      - "True"
                      - "False"
                      - Unknown
                      type: string
                    type:
                      description: |-
                        type of condition in CamelCase or in foo.example.com/CamelCase.
                        ---
                        Many .condition.type values are consistent across resources like Available, but because arbitrary conditions can be
                        useful (see .node.status.conditions), the ability to deconflict is important.
                        The regex it matches is (dns1123SubdomainFmt/)?(qualifiedNameFmt)
                      maxLength: 316
                      pattern: ^([a-z0-9]([-a-z0-9]*[a-z0-9])?(\.[a-z0-9]([-a-z0-9]*[a-z0-9])?)*/)?(([A-Za-z0-9][-A-Za-z0-9_.]*)?[A-Za-z0-9])$
                      type: string
                  required:
                  - lastTransitionTime
                  - message
                  - reason
                  - status
                  - type
                  type: object
                type: array
                x-kubernetes-list-map-keys:
                - type
                x-kubernetes-list-type: map
              observedResourceIndex:
                description: |-
                  Resource index logically represents the generation of the selected resources.
                  We take a new snapshot of the selected resources whenever the selection or their content change.
                  Each snapshot has a different resource index.
                  One resource snapshot can contain multiple clusterResourceSnapshots CRs in order to store large amount of resources.
                  To get clusterResourceSnapshot of a given resource index, use the following command:
                  `kubectl get ClusterResourceSnapshot --selector=kubernetes-fleet.io/resource-index=$ObservedResourceIndex `
                  ObservedResourceIndex is the resource index that the conditions in the ClusterResourcePlacementStatus observe.
<<<<<<< HEAD
                  For example, a condition of `ClusterResourcePlacementSynchronized` type
=======
                  For example, a condition of `ClusterResourcePlacementWorkSynchronized` type
>>>>>>> 6d591967
                  is observing the synchronization status of the resource snapshot with the resource index $ObservedResourceIndex.
                type: string
              placementStatuses:
                description: |-
                  PlacementStatuses contains a list of placement status on the clusters that are selected by PlacementPolicy.
                  Each selected cluster according to the latest resource placement is guaranteed to have a corresponding placementStatuses.
                  In the pickN case, there are N placement statuses where N = NumberOfClusters; Or in the pickFixed case, there are
                  N placement statuses where N = ClusterNames.
                  In these cases, some of them may not have assigned clusters when we cannot fill the required number of clusters.
                  TODO, For pickAll type, considering providing unselected clusters info.
                items:
                  description: ResourcePlacementStatus represents the placement status
                    of selected resources for one target cluster.
                  properties:
                    applicableClusterResourceOverrides:
                      description: |-
                        ApplicableClusterResourceOverrides contains a list of applicable ClusterResourceOverride snapshots associated with
                        the selected resources.


                        This field is alpha-level and is for the override policy feature.
                      items:
                        type: string
                      type: array
                    applicableResourceOverrides:
                      description: |-
                        ApplicableResourceOverrides contains a list of applicable ResourceOverride snapshots associated with the selected
                        resources.


                        This field is alpha-level and is for the override policy feature.
                      items:
                        description: NamespacedName comprises a resource name, with
                          a mandatory namespace.
                        properties:
                          name:
                            description: Name is the name of the namespaced scope
                              resource.
                            type: string
                          namespace:
                            description: Namespace is namespace of the namespaced
                              scope resource.
                            type: string
                        required:
                        - name
                        - namespace
                        type: object
                      type: array
                    clusterName:
                      description: |-
                        ClusterName is the name of the cluster this resource is assigned to.
                        If it is not empty, its value should be unique cross all placement decisions for the Placement.
                      type: string
                    conditions:
                      description: Conditions is an array of current observed conditions
                        for ResourcePlacementStatus.
                      items:
                        description: "Condition contains details for one aspect of
                          the current state of this API Resource.\n---\nThis struct
                          is intended for direct use as an array at the field path
                          .status.conditions.  For example,\n\n\n\ttype FooStatus
                          struct{\n\t    // Represents the observations of a foo's
                          current state.\n\t    // Known .status.conditions.type are:
                          \"Available\", \"Progressing\", and \"Degraded\"\n\t    //
                          +patchMergeKey=type\n\t    // +patchStrategy=merge\n\t    //
                          +listType=map\n\t    // +listMapKey=type\n\t    Conditions
                          []metav1.Condition `json:\"conditions,omitempty\" patchStrategy:\"merge\"
                          patchMergeKey:\"type\" protobuf:\"bytes,1,rep,name=conditions\"`\n\n\n\t
                          \   // other fields\n\t}"
                        properties:
                          lastTransitionTime:
                            description: |-
                              lastTransitionTime is the last time the condition transitioned from one status to another.
                              This should be when the underlying condition changed.  If that is not known, then using the time when the API field changed is acceptable.
                            format: date-time
                            type: string
                          message:
                            description: |-
                              message is a human readable message indicating details about the transition.
                              This may be an empty string.
                            maxLength: 32768
                            type: string
                          observedGeneration:
                            description: |-
                              observedGeneration represents the .metadata.generation that the condition was set based upon.
                              For instance, if .metadata.generation is currently 12, but the .status.conditions[x].observedGeneration is 9, the condition is out of date
                              with respect to the current state of the instance.
                            format: int64
                            minimum: 0
                            type: integer
                          reason:
                            description: |-
                              reason contains a programmatic identifier indicating the reason for the condition's last transition.
                              Producers of specific condition types may define expected values and meanings for this field,
                              and whether the values are considered a guaranteed API.
                              The value should be a CamelCase string.
                              This field may not be empty.
                            maxLength: 1024
                            minLength: 1
                            pattern: ^[A-Za-z]([A-Za-z0-9_,:]*[A-Za-z0-9_])?$
                            type: string
                          status:
                            description: status of the condition, one of True, False,
                              Unknown.
                            enum:
                            - "True"
                            - "False"
                            - Unknown
                            type: string
                          type:
                            description: |-
                              type of condition in CamelCase or in foo.example.com/CamelCase.
                              ---
                              Many .condition.type values are consistent across resources like Available, but because arbitrary conditions can be
                              useful (see .node.status.conditions), the ability to deconflict is important.
                              The regex it matches is (dns1123SubdomainFmt/)?(qualifiedNameFmt)
                            maxLength: 316
                            pattern: ^([a-z0-9]([-a-z0-9]*[a-z0-9])?(\.[a-z0-9]([-a-z0-9]*[a-z0-9])?)*/)?(([A-Za-z0-9][-A-Za-z0-9_.]*)?[A-Za-z0-9])$
                            type: string
                        required:
                        - lastTransitionTime
                        - message
                        - reason
                        - status
                        - type
                        type: object
                      type: array
                    failedPlacements:
                      description: |-
                        FailedPlacements is a list of all the resources failed to be placed to the given cluster or the resource is unavailable.
                        Note that we only include 100 failed resource placements even if there are more than 100.
                        This field is only meaningful if the `ClusterName` is not empty.
                      items:
                        description: FailedResourcePlacement contains the failure
                          details of a failed resource placement.
                        properties:
                          condition:
                            description: The failed condition status.
                            properties:
                              lastTransitionTime:
                                description: |-
                                  lastTransitionTime is the last time the condition transitioned from one status to another.
                                  This should be when the underlying condition changed.  If that is not known, then using the time when the API field changed is acceptable.
                                format: date-time
                                type: string
                              message:
                                description: |-
                                  message is a human readable message indicating details about the transition.
                                  This may be an empty string.
                                maxLength: 32768
                                type: string
                              observedGeneration:
                                description: |-
                                  observedGeneration represents the .metadata.generation that the condition was set based upon.
                                  For instance, if .metadata.generation is currently 12, but the .status.conditions[x].observedGeneration is 9, the condition is out of date
                                  with respect to the current state of the instance.
                                format: int64
                                minimum: 0
                                type: integer
                              reason:
                                description: |-
                                  reason contains a programmatic identifier indicating the reason for the condition's last transition.
                                  Producers of specific condition types may define expected values and meanings for this field,
                                  and whether the values are considered a guaranteed API.
                                  The value should be a CamelCase string.
                                  This field may not be empty.
                                maxLength: 1024
                                minLength: 1
                                pattern: ^[A-Za-z]([A-Za-z0-9_,:]*[A-Za-z0-9_])?$
                                type: string
                              status:
                                description: status of the condition, one of True,
                                  False, Unknown.
                                enum:
                                - "True"
                                - "False"
                                - Unknown
                                type: string
                              type:
                                description: |-
                                  type of condition in CamelCase or in foo.example.com/CamelCase.
                                  ---
                                  Many .condition.type values are consistent across resources like Available, but because arbitrary conditions can be
                                  useful (see .node.status.conditions), the ability to deconflict is important.
                                  The regex it matches is (dns1123SubdomainFmt/)?(qualifiedNameFmt)
                                maxLength: 316
                                pattern: ^([a-z0-9]([-a-z0-9]*[a-z0-9])?(\.[a-z0-9]([-a-z0-9]*[a-z0-9])?)*/)?(([A-Za-z0-9][-A-Za-z0-9_.]*)?[A-Za-z0-9])$
                                type: string
                            required:
                            - lastTransitionTime
                            - message
                            - reason
                            - status
                            - type
                            type: object
                          envelope:
                            description: Envelope identifies the envelope object that
                              contains this resource.
                            properties:
                              name:
                                description: Name of the envelope object.
                                type: string
                              namespace:
                                description: Namespace is the namespace of the envelope
                                  object. Empty if the envelope object is cluster
                                  scoped.
                                type: string
                              type:
                                default: ConfigMap
                                description: Type of the envelope object.
                                enum:
                                - ConfigMap
                                type: string
                            required:
                            - name
                            type: object
                          group:
                            description: Group is the group name of the selected resource.
                            type: string
                          kind:
                            description: Kind represents the Kind of the selected
                              resources.
                            type: string
                          name:
                            description: Name of the target resource.
                            type: string
                          namespace:
                            description: Namespace is the namespace of the resource.
                              Empty if the resource is cluster scoped.
                            type: string
                          version:
                            description: Version is the version of the selected resource.
                            type: string
                        required:
                        - condition
                        - kind
                        - name
                        - version
                        type: object
                      maxItems: 100
                      type: array
                  type: object
                type: array
              selectedResources:
                description: SelectedResources contains a list of resources selected
                  by ResourceSelectors.
                items:
                  description: ResourceIdentifier identifies one Kubernetes resource.
                  properties:
                    envelope:
                      description: Envelope identifies the envelope object that contains
                        this resource.
                      properties:
                        name:
                          description: Name of the envelope object.
                          type: string
                        namespace:
                          description: Namespace is the namespace of the envelope
                            object. Empty if the envelope object is cluster scoped.
                          type: string
                        type:
                          default: ConfigMap
                          description: Type of the envelope object.
                          enum:
                          - ConfigMap
                          type: string
                      required:
                      - name
                      type: object
                    group:
                      description: Group is the group name of the selected resource.
                      type: string
                    kind:
                      description: Kind represents the Kind of the selected resources.
                      type: string
                    name:
                      description: Name of the target resource.
                      type: string
                    namespace:
                      description: Namespace is the namespace of the resource. Empty
                        if the resource is cluster scoped.
                      type: string
                    version:
                      description: Version is the version of the selected resource.
                      type: string
                  required:
                  - kind
                  - name
                  - version
                  type: object
                type: array
            type: object
        required:
        - spec
        type: object
    served: true
    storage: true
    subresources:
      status: {}<|MERGE_RESOLUTION|>--- conflicted
+++ resolved
@@ -819,11 +819,7 @@
                   To get clusterResourceSnapshot of a given resource index, use the following command:
                   `kubectl get ClusterResourceSnapshot --selector=kubernetes-fleet.io/resource-index=$ObservedResourceIndex `
                   ObservedResourceIndex is the resource index that the conditions in the ClusterResourcePlacementStatus observe.
-<<<<<<< HEAD
-                  For example, a condition of `ClusterResourcePlacementSynchronized` type
-=======
                   For example, a condition of `ClusterResourcePlacementWorkSynchronized` type
->>>>>>> 6d591967
                   is observing the synchronization status of the resource snapshot with the resource index $ObservedResourceIndex.
                 type: string
               placementStatuses:
@@ -1922,11 +1918,7 @@
                   To get clusterResourceSnapshot of a given resource index, use the following command:
                   `kubectl get ClusterResourceSnapshot --selector=kubernetes-fleet.io/resource-index=$ObservedResourceIndex `
                   ObservedResourceIndex is the resource index that the conditions in the ClusterResourcePlacementStatus observe.
-<<<<<<< HEAD
-                  For example, a condition of `ClusterResourcePlacementSynchronized` type
-=======
                   For example, a condition of `ClusterResourcePlacementWorkSynchronized` type
->>>>>>> 6d591967
                   is observing the synchronization status of the resource snapshot with the resource index $ObservedResourceIndex.
                 type: string
               placementStatuses:
