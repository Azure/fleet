/*
Copyright (c) Microsoft Corporation.
Licensed under the MIT license.
*/

// Package rollout features a controller to do rollout.
package rollout

import (
	"context"
	"fmt"
	"strconv"
	"time"

	"golang.org/x/sync/errgroup"
	"k8s.io/apimachinery/pkg/api/equality"
	"k8s.io/apimachinery/pkg/api/errors"
	metav1 "k8s.io/apimachinery/pkg/apis/meta/v1"
	"k8s.io/apimachinery/pkg/types"
	"k8s.io/apimachinery/pkg/util/intstr"
	"k8s.io/client-go/tools/record"
	"k8s.io/client-go/util/workqueue"
	"k8s.io/klog/v2"
	runtime "sigs.k8s.io/controller-runtime"
	"sigs.k8s.io/controller-runtime/pkg/client"
	ctrl "sigs.k8s.io/controller-runtime/pkg/controller"
	"sigs.k8s.io/controller-runtime/pkg/event"
	"sigs.k8s.io/controller-runtime/pkg/handler"
	"sigs.k8s.io/controller-runtime/pkg/reconcile"

	fleetv1alpha1 "go.goms.io/fleet/apis/placement/v1alpha1"
	fleetv1beta1 "go.goms.io/fleet/apis/placement/v1beta1"
	bindingutils "go.goms.io/fleet/pkg/utils/binding"
	"go.goms.io/fleet/pkg/utils/condition"
	"go.goms.io/fleet/pkg/utils/controller"
	"go.goms.io/fleet/pkg/utils/defaulter"
	"go.goms.io/fleet/pkg/utils/informer"
	"go.goms.io/fleet/pkg/utils/overrider"
)

// Reconciler recomputes the cluster resource binding.
type Reconciler struct {
	client.Client
	UncachedReader client.Reader
	// the max number of concurrent reconciles per controller.
	MaxConcurrentReconciles int
	recorder                record.EventRecorder
	// the informer contains the cache for all the resources we need.
	// to check the resource scope
	InformerManager informer.Manager
}

// Reconcile triggers a single binding reconcile round.
func (r *Reconciler) Reconcile(ctx context.Context, req runtime.Request) (runtime.Result, error) {
	startTime := time.Now()
	crpName := req.NamespacedName.Name
	klog.V(2).InfoS("Start to rollout the bindings", "clusterResourcePlacement", crpName)

	// add latency log
	defer func() {
		klog.V(2).InfoS("Rollout reconciliation loop ends", "clusterResourcePlacement", crpName, "latency", time.Since(startTime).Milliseconds())
	}()

	// Get the cluster resource placement
	crp := fleetv1beta1.ClusterResourcePlacement{}
	if err := r.Client.Get(ctx, client.ObjectKey{Name: crpName}, &crp); err != nil {
		if errors.IsNotFound(err) {
			klog.V(4).InfoS("Ignoring NotFound clusterResourcePlacement", "clusterResourcePlacement", crpName)
			return runtime.Result{}, nil
		}
		klog.ErrorS(err, "Failed to get clusterResourcePlacement", "clusterResourcePlacement", crpName)
		return runtime.Result{}, controller.NewAPIServerError(true, err)
	}
	// check that the crp is not being deleted
	if crp.DeletionTimestamp != nil {
		klog.V(2).InfoS("Ignoring clusterResourcePlacement that is being deleted", "clusterResourcePlacement", crpName)
		return runtime.Result{}, nil
	}

	// check that it's actually rollingUpdate strategy
	// TODO: support the rollout all at once type of RolloutStrategy
	if crp.Spec.Strategy.Type != fleetv1beta1.RollingUpdateRolloutStrategyType {
		klog.V(2).InfoS("Ignoring clusterResourcePlacement with non-rolling-update strategy", "clusterResourcePlacement", crpName)
		return runtime.Result{}, nil
	}

	// list all the bindings associated with the clusterResourcePlacement
	// we read from the API server directly to avoid the repeated reconcile loop due to cache inconsistency
	bindingList := &fleetv1beta1.ClusterResourceBindingList{}
	crpLabelMatcher := client.MatchingLabels{
		fleetv1beta1.CRPTrackingLabel: crp.Name,
	}
	if err := r.UncachedReader.List(ctx, bindingList, crpLabelMatcher); err != nil {
		klog.ErrorS(err, "Failed to list all the bindings associated with the clusterResourcePlacement",
			"clusterResourcePlacement", crpName)
		return runtime.Result{}, controller.NewAPIServerError(false, err)
	}
	// take a deep copy of the bindings so that we can safely modify them
	allBindings := make([]*fleetv1beta1.ClusterResourceBinding, 0, len(bindingList.Items))
	for _, binding := range bindingList.Items {
		allBindings = append(allBindings, binding.DeepCopy())
	}

	// Process apply strategy updates (if any). This runs independently of the rollout process.
	//
	// Apply strategy changes will be immediately applied to all bindings that have not been
	// marked for deletion yet. Note that even unscheduled bindings will receive this update;
	// as apply strategy changes might have an effect on its Applied and Available status, and
	// consequently on the rollout progress.
	if err := r.processApplyStrategyUpdates(ctx, &crp, allBindings); err != nil {
		klog.ErrorS(err, "Failed to process apply strategy updates", "clusterResourcePlacement", crpName)
		return runtime.Result{}, err
	}

	// handle the case that a cluster was unselected by the scheduler and then selected again but the unselected binding is not completely deleted yet
	wait, err := waitForResourcesToCleanUp(allBindings, &crp)
	if err != nil {
		return runtime.Result{}, err
	}
	if wait {
		// wait for the deletion to finish
		klog.V(2).InfoS("Found multiple bindings pointing to the same cluster, wait for the deletion to finish", "clusterResourcePlacement", crpName)
		return runtime.Result{RequeueAfter: 5 * time.Second}, nil
	}

	// find the latest clusterResourceSnapshot.
	latestResourceSnapshot, err := r.fetchLatestResourceSnapshot(ctx, crpName)
	if err != nil {
		klog.ErrorS(err, "Failed to find the latest clusterResourceSnapshot for the clusterResourcePlacement",
			"clusterResourcePlacement", crpName)
		return runtime.Result{}, err
	}
	klog.V(2).InfoS("Found the latest resourceSnapshot for the clusterResourcePlacement", "clusterResourcePlacement", crpName, "latestResourceSnapshot", klog.KObj(latestResourceSnapshot))

	// fill out all the default values for CRP just in case the mutation webhook is not enabled.
	defaulter.SetDefaultsClusterResourcePlacement(&crp)

	matchedCRO, matchedRO, err := overrider.FetchAllMatchingOverridesForResourceSnapshot(ctx, r.Client, r.InformerManager, crp.Name, latestResourceSnapshot)
	if err != nil {
		klog.ErrorS(err, "Failed to find all matching overrides for the clusterResourcePlacement", "clusterResourcePlacement", crpName)
		return runtime.Result{}, err
	}

	// pick the bindings to be updated according to the rollout plan
	// staleBoundBindings is a list of "Bound" bindings and are not selected in this round because of the rollout strategy.
	toBeUpdatedBindings, staleBoundBindings, upToDateBindings, needRoll, waitTime, err := r.pickBindingsToRoll(ctx, allBindings, latestResourceSnapshot, &crp, matchedCRO, matchedRO)
	if err != nil {
		klog.ErrorS(err, "Failed to pick the bindings to roll", "clusterResourcePlacement", crpName)
		return runtime.Result{}, err
	}

	if !needRoll {
		klog.V(2).InfoS("No bindings are out of date, stop rolling", "clusterResourcePlacement", crpName)
		// There is a corner case that rollout controller succeeds to update the binding spec to the latest one,
		// but fails to update the binding conditions when it reconciled it last time.
		// Here it will correct the binding status just in case this happens last time.
		return runtime.Result{}, r.checkAndUpdateStaleBindingsStatus(ctx, allBindings)
	}
	klog.V(2).InfoS("Picked the bindings to be updated", "clusterResourcePlacement", crpName, "numberOfBindings", len(toBeUpdatedBindings), "numberOfStaleBindings", len(staleBoundBindings))

	// StaleBindings is the list that contains bindings that need to be updated but are blocked by the rollout strategy.
	// Update the status first, so that if the rolling out (updateBindings func) fails in the middle, the controller will
	// recompute the list and the result may be different.
	if err := r.updateStaleBindingsStatus(ctx, staleBoundBindings); err != nil {
		return runtime.Result{}, err
	}
	klog.V(2).InfoS("Successfully updated status of the stale bindings", "clusterResourcePlacement", crpName, "numberOfStaleBindings", len(staleBoundBindings))

	// Check if any of the up to date bindings needs a status refresh.
	extractedUpToDateBindings := make([]*fleetv1beta1.ClusterResourceBinding, 0, len(upToDateBindings))
	for idx := range upToDateBindings {
		extractedUpToDateBindings = append(extractedUpToDateBindings, upToDateBindings[idx].currentBinding)
	}
	if err := r.checkAndUpdateStaleBindingsStatus(ctx, extractedUpToDateBindings); err != nil {
		return runtime.Result{}, err
	}
	klog.V(2).InfoS("Successfully verified if all the up-to-date bindings have fresh status", "clusterResourcePlacement", crpName, "numberOfUpToDateBindings", len(upToDateBindings))

	// Update all the bindings in parallel according to the rollout plan.
	// We need to requeue the request regardless if the binding updates succeed or not
	// to avoid the case that the rollout process stalling because the time based binding readiness does not trigger any event.
	// Wait the time we need to wait for the first applied but not ready binding to be ready
	return runtime.Result{Requeue: true, RequeueAfter: waitTime}, r.updateBindings(ctx, toBeUpdatedBindings)
}

func (r *Reconciler) checkAndUpdateStaleBindingsStatus(ctx context.Context, bindings []*fleetv1beta1.ClusterResourceBinding) error {
	if len(bindings) == 0 {
		return nil
	}
	// issue all the update requests in parallel
	errs, cctx := errgroup.WithContext(ctx)
	for i := 0; i < len(bindings); i++ {
		binding := bindings[i]
		if binding.Spec.State != fleetv1beta1.BindingStateScheduled && binding.Spec.State != fleetv1beta1.BindingStateBound {
			continue
		}
		rolloutStartedCondition := binding.GetCondition(string(fleetv1beta1.ResourceBindingRolloutStarted))
		if condition.IsConditionStatusTrue(rolloutStartedCondition, binding.Generation) {
			continue
		}
		klog.V(2).InfoS("Found a stale binding status and set rolloutStartedCondition to true", "binding", klog.KObj(binding))
		errs.Go(func() error {
			return r.updateBindingStatus(cctx, binding, true)
		})
	}
	return errs.Wait()
}

// fetchLatestResourceSnapshot lists all the latest clusterResourceSnapshots associated with a CRP and returns the master clusterResourceSnapshot.
func (r *Reconciler) fetchLatestResourceSnapshot(ctx context.Context, crpName string) (*fleetv1beta1.ClusterResourceSnapshot, error) {
	var latestResourceSnapshot *fleetv1beta1.ClusterResourceSnapshot
	latestResourceLabelMatcher := client.MatchingLabels{
		fleetv1beta1.IsLatestSnapshotLabel: "true",
		fleetv1beta1.CRPTrackingLabel:      crpName,
	}
	resourceSnapshotList := &fleetv1beta1.ClusterResourceSnapshotList{}
	if err := r.Client.List(ctx, resourceSnapshotList, latestResourceLabelMatcher); err != nil {
		klog.ErrorS(err, "Failed to list the latest clusterResourceSnapshot associated with the clusterResourcePlacement",
			"clusterResourcePlacement", crpName)
		return nil, controller.NewAPIServerError(true, err)
	}
	// try to find the master clusterResourceSnapshot.
	for i, resourceSnapshot := range resourceSnapshotList.Items {
		// only master has this annotation
		if len(resourceSnapshot.Annotations[fleetv1beta1.ResourceGroupHashAnnotation]) != 0 {
			latestResourceSnapshot = &resourceSnapshotList.Items[i]
			break
		}
	}
	// no clusterResourceSnapshot found, it's possible since we remove the label from the last one first before
	// creating a new clusterResourceSnapshot.
	if latestResourceSnapshot == nil {
		klog.V(2).InfoS("Cannot find the latest associated clusterResourceSnapshot", "clusterResourcePlacement", crpName)
		return nil, controller.NewExpectedBehaviorError(fmt.Errorf("crp `%s` has no latest clusterResourceSnapshot", crpName))
	}
	klog.V(2).InfoS("Found the latest associated clusterResourceSnapshot", "clusterResourcePlacement", crpName,
		"latestClusterResourceSnapshot", klog.KObj(latestResourceSnapshot))
	return latestResourceSnapshot, nil
}

// waitForResourcesToCleanUp checks if there are any cluster that has a binding that is both being deleted and another one that needs rollout.
// We currently just wait for those cluster to be cleanup so that we can have a clean slate to start compute the rollout plan.
// TODO (rzhang): group all bindings pointing to the same cluster together when we calculate the rollout plan so that we can avoid this.
func waitForResourcesToCleanUp(allBindings []*fleetv1beta1.ClusterResourceBinding, crp *fleetv1beta1.ClusterResourcePlacement) (bool, error) {
	crpObj := klog.KObj(crp)
	deletingBinding := make(map[string]bool)
	bindingMap := make(map[string]*fleetv1beta1.ClusterResourceBinding)
	// separate deleting bindings from the rest of the bindings
	for _, binding := range allBindings {
		if !binding.DeletionTimestamp.IsZero() {
			deletingBinding[binding.Spec.TargetCluster] = true
			klog.V(2).InfoS("Found a binding that is being deleted", "clusterResourcePlacement", crpObj, "binding", klog.KObj(binding))
		} else {
			if _, exist := bindingMap[binding.Spec.TargetCluster]; !exist {
				bindingMap[binding.Spec.TargetCluster] = binding
			} else {
				return false, controller.NewUnexpectedBehaviorError(fmt.Errorf("the same cluster `%s` has bindings `%s` and `%s` pointing to it",
					binding.Spec.TargetCluster, bindingMap[binding.Spec.TargetCluster].Name, binding.Name))
			}
		}
	}
	// check if there are any cluster that has a binding that is both being deleted and scheduled
	for cluster, binding := range bindingMap {
		// check if there is a  deleting binding on the same cluster
		if deletingBinding[cluster] {
			klog.V(2).InfoS("Find a binding assigned to a cluster with another deleting binding", "clusterResourcePlacement", crpObj, "binding", binding)
			if binding.Spec.State == fleetv1beta1.BindingStateBound {
				// the rollout controller won't move a binding from scheduled state to bound if there is a deleting binding on the same cluster.
				return false, controller.NewUnexpectedBehaviorError(fmt.Errorf(
					"find a cluster `%s` that has a bound binding `%s` and a deleting binding point to it", binding.Spec.TargetCluster, binding.Name))
			}
			if binding.Spec.State == fleetv1beta1.BindingStateUnscheduled {
				// this is a very rare case that the resource was in the middle of being removed from a member cluster after it is unselected.
				// then the cluster get selected and unselected in two scheduling before the member agent is able to clean up all the resources.
				if binding.GetAnnotations()[fleetv1beta1.PreviousBindingStateAnnotation] == string(fleetv1beta1.BindingStateBound) {
					// its previous state can not be bound as rollout won't roll a binding with a deleting binding pointing to the same cluster.
					return false, controller.NewUnexpectedBehaviorError(fmt.Errorf(
						"find a cluster `%s` that has a unscheduled binding `%s` with previous state is `bound` and a deleting binding point to it", binding.Spec.TargetCluster, binding.Name))
				}
				return true, nil
			}
			// there is a scheduled binding on the same cluster, we need to wait for the deletion to finish
			return true, nil
		}
	}
	return false, nil
}

// toBeUpdatedBinding is the stale binding which will be updated by the rollout controller based on the rollout strategy.
// If the binding is selected, it will be updated to the desired state.
// Otherwise, its status will be updated.
type toBeUpdatedBinding struct {
	currentBinding *fleetv1beta1.ClusterResourceBinding
	desiredBinding *fleetv1beta1.ClusterResourceBinding // only valid for scheduled or bound binding
}

func createUpdateInfo(binding *fleetv1beta1.ClusterResourceBinding,
	latestResourceSnapshot *fleetv1beta1.ClusterResourceSnapshot, cro []string, ro []fleetv1beta1.NamespacedName) toBeUpdatedBinding {
	desiredBinding := binding.DeepCopy()
	desiredBinding.Spec.State = fleetv1beta1.BindingStateBound
	desiredBinding.Spec.ResourceSnapshotName = latestResourceSnapshot.Name

	// Apply strategy is updated separately for all bindings.

	// TODO: check the size of the cro and ro to not exceed the limit
	desiredBinding.Spec.ClusterResourceOverrideSnapshots = cro
	desiredBinding.Spec.ResourceOverrideSnapshots = ro
	return toBeUpdatedBinding{
		currentBinding: binding,
		desiredBinding: desiredBinding,
	}
}

// pickBindingsToRoll go through all bindings associated with a CRP and returns the bindings that are ready to be updated
// and the remaining bound/scheduled bindings whose resource spec is out of date and cannot be updated because of the rollout
// strategy.
// There could be cases that no bindings are ready to be updated because of the maxSurge/maxUnavailable constraints even
// if there are out of sync bindings.
// Thus, it also returns a bool indicating whether there are out of sync bindings to be rolled to differentiate those
// two cases.
func (r *Reconciler) pickBindingsToRoll(ctx context.Context, allBindings []*fleetv1beta1.ClusterResourceBinding, latestResourceSnapshot *fleetv1beta1.ClusterResourceSnapshot, crp *fleetv1beta1.ClusterResourcePlacement,
	matchedCROs []*fleetv1alpha1.ClusterResourceOverrideSnapshot, matchedROs []*fleetv1alpha1.ResourceOverrideSnapshot) ([]toBeUpdatedBinding, []toBeUpdatedBinding, []toBeUpdatedBinding, bool, time.Duration, error) {
	// Those are the bindings that are chosen by the scheduler to be applied to selected clusters.
	// They include the bindings that are already applied to the clusters and the bindings that are newly selected by the scheduler.
	schedulerTargetedBinds := make([]*fleetv1beta1.ClusterResourceBinding, 0)

	// The content of those bindings that are considered to be already running on the targeted clusters.
	readyBindings := make([]*fleetv1beta1.ClusterResourceBinding, 0)

	// Those are the bindings that have the potential to be ready during the rolling phase.
	// It includes all bindings that have been applied to the clusters and not deleted yet so that they can still be ready at any time.
	canBeReadyBindings := make([]*fleetv1beta1.ClusterResourceBinding, 0)

	// Those are the bindings that have the potential to be unavailable during the rolling phase which
	// includes the bindings that are being deleted. It depends on work generator and member agent for the timing of the removal from the cluster.
	canBeUnavailableBindings := make([]*fleetv1beta1.ClusterResourceBinding, 0)

	// Those are the bindings that are candidates to be updated to be bound during the rolling phase.
	boundingCandidates := make([]toBeUpdatedBinding, 0)

	// Those are the bindings that are candidates to be removed during the rolling phase.
	removeCandidates := make([]toBeUpdatedBinding, 0)

	// Those are the bindings that are candidates to be updated to latest resources during the rolling phase.
	updateCandidates := make([]toBeUpdatedBinding, 0)

	// Those are the bindings that are a sub-set of the candidates to be updated to latest resources but also are failed to apply.
	// We can safely update those bindings to latest resources even if we can't update the rest of the bindings when we don't meet the
	// minimum AvailableNumber of copies as we won't reduce the total unavailable number of bindings.
	applyFailedUpdateCandidates := make([]toBeUpdatedBinding, 0)

	// Those are the bindings that have been updated to the latest resources yet its status, specifically
	// the RolloutStarted condition, might have become stale.
	upToDateBindings := make([]toBeUpdatedBinding, 0)

	// calculate the cutoff time for a binding to be applied before so that it can be considered ready
	readyTimeCutOff := time.Now().Add(-time.Duration(*crp.Spec.Strategy.RollingUpdate.UnavailablePeriodSeconds) * time.Second)

	// classify the bindings into different categories
	// Wait for the first applied but not ready binding to be ready.
	// return wait time longer if the rollout is stuck on failed apply/available bindings
	minWaitTime := time.Duration(*crp.Spec.Strategy.RollingUpdate.UnavailablePeriodSeconds) * time.Second
	allReady := true
	crpKObj := klog.KObj(crp)
	for idx := range allBindings {
		binding := allBindings[idx]
		bindingKObj := klog.KObj(binding)
		switch binding.Spec.State {
		case fleetv1beta1.BindingStateUnscheduled:
			if bindingutils.HasBindingFailed(binding) {
<<<<<<< HEAD
				klog.V(3).InfoS("Found a failed to be ready unscheduled binding", "clusterResourcePlacement", crpKObj, "binding", bindingKObj)
			} else if !bindingutils.IsBindingReportDiff(binding) {
=======
				klog.V(2).InfoS("Found a failed to be ready unscheduled binding", "clusterResourcePlacement", crpKObj, "binding", bindingKObj)
			} else if !bindingutils.IsBindingDiffReported(binding) {
>>>>>>> 5947d8b9
				canBeReadyBindings = append(canBeReadyBindings, binding)
			}
			waitTime, bindingReady := isBindingReady(binding, readyTimeCutOff)
			if bindingReady {
				klog.V(2).InfoS("Found a ready unscheduled binding", "clusterResourcePlacement", crpKObj, "binding", bindingKObj)
				readyBindings = append(readyBindings, binding)
			} else {
				allReady = false
				if waitTime >= 0 && waitTime < minWaitTime {
					minWaitTime = waitTime
				}
			}
			if binding.DeletionTimestamp.IsZero() {
				// it's not been deleted yet, so it is a removal candidate
				klog.V(2).InfoS("Found a not yet deleted unscheduled binding", "clusterResourcePlacement", crpKObj, "binding", bindingKObj)
				// The desired binding is nil for the removeCandidates.
				removeCandidates = append(removeCandidates, toBeUpdatedBinding{currentBinding: binding})
			} else if bindingReady {
				// it is being deleted, it can be removed from the cluster at any time, so it can be unavailable at any time
				canBeUnavailableBindings = append(canBeUnavailableBindings, binding)
			}
		case fleetv1beta1.BindingStateScheduled:
			// the scheduler has picked a cluster for this binding
			schedulerTargetedBinds = append(schedulerTargetedBinds, binding)
			// this binding has not been bound yet, so it is an update candidate
			// PickFromResourceMatchedOverridesForTargetCluster always returns the ordered list of the overrides.
			cro, ro, err := overrider.PickFromResourceMatchedOverridesForTargetCluster(ctx, r.Client, binding.Spec.TargetCluster, matchedCROs, matchedROs)
			if err != nil {
				return nil, nil, nil, false, minWaitTime, err
			}
			boundingCandidates = append(boundingCandidates, createUpdateInfo(binding, latestResourceSnapshot, cro, ro))
		case fleetv1beta1.BindingStateBound:
			bindingFailed := false
			schedulerTargetedBinds = append(schedulerTargetedBinds, binding)
			waitTime, bindingReady := isBindingReady(binding, readyTimeCutOff)
			if bindingReady {
				klog.V(2).InfoS("Found a ready bound binding", "clusterResourcePlacement", crpKObj, "binding", bindingKObj)
				readyBindings = append(readyBindings, binding)
			} else {
				allReady = false
				if waitTime >= 0 && waitTime < minWaitTime {
					minWaitTime = waitTime
				}
			}
			// check if the binding is failed or still on going
			if bindingutils.HasBindingFailed(binding) {
				klog.V(2).InfoS("Found a failed to be ready bound binding", "clusterResourcePlacement", crpKObj, "binding", bindingKObj)
				bindingFailed = true
<<<<<<< HEAD
			} else if !bindingutils.IsBindingReportDiff(binding) {
=======
			} else if !bindingutils.IsBindingDiffReported(binding) {
>>>>>>> 5947d8b9
				canBeReadyBindings = append(canBeReadyBindings, binding)
			}

			// check to see if binding is not being deleted.
			if binding.DeletionTimestamp.IsZero() {
				// PickFromResourceMatchedOverridesForTargetCluster always returns the ordered list of the overrides.
				cro, ro, err := overrider.PickFromResourceMatchedOverridesForTargetCluster(ctx, r.Client, binding.Spec.TargetCluster, matchedCROs, matchedROs)
				if err != nil {
					return nil, nil, nil, false, 0, err
				}
				// The binding needs update if it's not pointing to the latest resource resourceBinding or the overrides.
				if binding.Spec.ResourceSnapshotName != latestResourceSnapshot.Name || !equality.Semantic.DeepEqual(binding.Spec.ClusterResourceOverrideSnapshots, cro) || !equality.Semantic.DeepEqual(binding.Spec.ResourceOverrideSnapshots, ro) {
					updateInfo := createUpdateInfo(binding, latestResourceSnapshot, cro, ro)
					if bindingFailed {
						// the binding has been applied but failed to apply, we can safely update it to latest resources without affecting max unavailable count
						applyFailedUpdateCandidates = append(applyFailedUpdateCandidates, updateInfo)
					} else {
						updateCandidates = append(updateCandidates, updateInfo)
					}
				} else {
					// The binding is already pointing to the latest set of resources; however,
					// it might occur that the RolloutStarted condition in the status has become
					// stale. Fleet needs to check the status of these bindings.
					upToDateBindings = append(upToDateBindings, toBeUpdatedBinding{currentBinding: binding})
				}
			} else if bindingReady {
				// it is being deleted, it can be removed from the cluster at any time, so it can be unavailable at any time
				canBeUnavailableBindings = append(canBeUnavailableBindings, binding)
			}
		}
	}
	if allReady {
		minWaitTime = 0
	}

	// Calculate target number
	targetNumber := r.calculateRealTarget(crp, schedulerTargetedBinds)
	klog.V(2).InfoS("Calculated the targetNumber", "clusterResourcePlacement", crpKObj,
		"targetNumber", targetNumber, "readyBindingNumber", len(readyBindings), "canBeUnavailableBindingNumber", len(canBeUnavailableBindings),
		"canBeReadyBindingNumber", len(canBeReadyBindings), "boundingCandidateNumber", len(boundingCandidates),
		"removeCandidateNumber", len(removeCandidates), "updateCandidateNumber", len(updateCandidates), "applyFailedUpdateCandidateNumber",
		len(applyFailedUpdateCandidates), "minWaitTime", minWaitTime)

	// the list of bindings that are to be updated by this rolling phase
	toBeUpdatedBindingList := make([]toBeUpdatedBinding, 0)
	if len(removeCandidates)+len(updateCandidates)+len(boundingCandidates)+len(applyFailedUpdateCandidates) == 0 {
		return toBeUpdatedBindingList, nil, upToDateBindings, false, minWaitTime, nil
	}

	toBeUpdatedBindingList, staleUnselectedBinding := determineBindingsToUpdate(crp, removeCandidates, updateCandidates, boundingCandidates, applyFailedUpdateCandidates, targetNumber,
		readyBindings, canBeReadyBindings, canBeUnavailableBindings)

	return toBeUpdatedBindingList, staleUnselectedBinding, upToDateBindings, true, minWaitTime, nil
}

// determineBindingsToUpdate determines which bindings to update
func determineBindingsToUpdate(
	crp *fleetv1beta1.ClusterResourcePlacement,
	removeCandidates, updateCandidates, boundingCandidates, applyFailedUpdateCandidates []toBeUpdatedBinding,
	targetNumber int,
	readyBindings, canBeReadyBindings, canBeUnavailableBindings []*fleetv1beta1.ClusterResourceBinding,
) ([]toBeUpdatedBinding, []toBeUpdatedBinding) {
	toBeUpdatedBindingList := make([]toBeUpdatedBinding, 0)
	// calculate the max number of bindings that can be unavailable according to user specified maxUnavailable
	maxNumberToRemove := calculateMaxToRemove(crp, targetNumber, readyBindings, canBeUnavailableBindings)
	// we can still update the bindings that are failed to apply already regardless of the maxNumberToRemove
	toBeUpdatedBindingList = append(toBeUpdatedBindingList, applyFailedUpdateCandidates...)

	// updateCandidateUnselectedIndex stores the last index of the updateCandidate which are not selected to be updated.
	// The rolloutStarted condition of these elements from this index should be updated.
	updateCandidateUnselectedIndex := 0
	if maxNumberToRemove > 0 {
		i := 0
		// we first remove the bindings that are not selected by the scheduler anymore
		for ; i < maxNumberToRemove && i < len(removeCandidates); i++ {
			toBeUpdatedBindingList = append(toBeUpdatedBindingList, removeCandidates[i])
		}
		// we then update the bound bindings to the latest resource resourceBinding which will lead them to be unavailable for a short period of time
		for ; i < maxNumberToRemove && updateCandidateUnselectedIndex < len(updateCandidates); i++ {
			toBeUpdatedBindingList = append(toBeUpdatedBindingList, updateCandidates[updateCandidateUnselectedIndex])
			updateCandidateUnselectedIndex++
		}
	}

	// calculate the max number of bindings that can be added according to user specified MaxSurge
	maxNumberToAdd := calculateMaxToAdd(crp, targetNumber, canBeReadyBindings)

	// boundingCandidatesUnselectedIndex stores the last index of the boundingCandidates which are not selected to be updated.
	// The rolloutStarted condition of these elements from this index should be updated.
	boundingCandidatesUnselectedIndex := 0
	// TODO re-slice the array
	for ; boundingCandidatesUnselectedIndex < maxNumberToAdd && boundingCandidatesUnselectedIndex < len(boundingCandidates); boundingCandidatesUnselectedIndex++ {
		toBeUpdatedBindingList = append(toBeUpdatedBindingList, boundingCandidates[boundingCandidatesUnselectedIndex])
	}
	// Those are the bindings that are not up to date but not selected to be updated in this round because of the rollout constraints.
	staleUnselectedBinding := make([]toBeUpdatedBinding, 0)
	if updateCandidateUnselectedIndex < len(updateCandidates) {
		staleUnselectedBinding = append(staleUnselectedBinding, updateCandidates[updateCandidateUnselectedIndex:]...)
	}
	if boundingCandidatesUnselectedIndex < len(boundingCandidates) {
		staleUnselectedBinding = append(staleUnselectedBinding, boundingCandidates[boundingCandidatesUnselectedIndex:]...)
	}
	return toBeUpdatedBindingList, staleUnselectedBinding
}

func calculateMaxToRemove(crp *fleetv1beta1.ClusterResourcePlacement, targetNumber int, readyBindings, canBeUnavailableBindings []*fleetv1beta1.ClusterResourceBinding) int {
	maxUnavailableNumber, _ := intstr.GetScaledValueFromIntOrPercent(crp.Spec.Strategy.RollingUpdate.MaxUnavailable, targetNumber, true)
	minAvailableNumber := targetNumber - maxUnavailableNumber
	// This is the lower bound of the number of bindings that can be available during the rolling update
	// Since we can't predict the number of bindings that can be unavailable after they are applied, we don't take them into account
	lowerBoundAvailableNumber := len(readyBindings) - len(canBeUnavailableBindings)
	maxNumberToRemove := lowerBoundAvailableNumber - minAvailableNumber
	klog.V(2).InfoS("Calculated the max number of bindings to remove", "clusterResourcePlacement", klog.KObj(crp),
		"maxUnavailableNumber", maxUnavailableNumber, "minAvailableNumber", minAvailableNumber,
		"lowerBoundAvailableBindings", lowerBoundAvailableNumber, "maxNumberOfBindingsToRemove", maxNumberToRemove)
	return maxNumberToRemove
}

func calculateMaxToAdd(crp *fleetv1beta1.ClusterResourcePlacement, targetNumber int, canBeReadyBindings []*fleetv1beta1.ClusterResourceBinding) int {
	maxSurgeNumber, _ := intstr.GetScaledValueFromIntOrPercent(crp.Spec.Strategy.RollingUpdate.MaxSurge, targetNumber, true)
	maxReadyNumber := targetNumber + maxSurgeNumber
	// This is the upper bound of the number of bindings that can be ready during the rolling update
	// We count anything that still has work object on the hub cluster as can be ready since the member agent may have connection issue with the hub cluster
	upperBoundReadyNumber := len(canBeReadyBindings)
	maxNumberToAdd := maxReadyNumber - upperBoundReadyNumber

	klog.V(2).InfoS("Calculated the max number of bindings to add", "clusterResourcePlacement", klog.KObj(crp),
		"maxSurgeNumber", maxSurgeNumber, "maxReadyNumber", maxReadyNumber, "upperBoundReadyBindings",
		upperBoundReadyNumber, "maxNumberOfBindingsToAdd", maxNumberToAdd)
	return maxNumberToAdd
}

func (r *Reconciler) calculateRealTarget(crp *fleetv1beta1.ClusterResourcePlacement, schedulerTargetedBinds []*fleetv1beta1.ClusterResourceBinding) int {
	crpKObj := klog.KObj(crp)
	// calculate the target number of bindings
	targetNumber := 0

	// note that if the policy will be overwritten if it is nil in this controller.
	switch {
	case crp.Spec.Policy.PlacementType == fleetv1beta1.PickAllPlacementType:
		// we use the scheduler picked bindings as the target number since there is no target in the CRP
		targetNumber = len(schedulerTargetedBinds)
	case crp.Spec.Policy.PlacementType == fleetv1beta1.PickFixedPlacementType:
		// we use the length of the given cluster names are targets
		targetNumber = len(crp.Spec.Policy.ClusterNames)
	case crp.Spec.Policy.PlacementType == fleetv1beta1.PickNPlacementType:
		// we use the given number as the target
		targetNumber = int(*crp.Spec.Policy.NumberOfClusters)
	default:
		// should never happen
		klog.ErrorS(controller.NewUnexpectedBehaviorError(fmt.Errorf("unknown placement type")),
			"Encountered an invalid placementType", "clusterResourcePlacement", crpKObj)
		targetNumber = 0
	}
	return targetNumber
}

// isBindingReady checks if a binding is considered ready.
// A binding with not trackable resources is considered ready if the binding's current spec has been available before
// the ready cutoff time.
func isBindingReady(binding *fleetv1beta1.ClusterResourceBinding, readyTimeCutOff time.Time) (time.Duration, bool) {
	// the binding is ready if the diff report has been reported
	diffReportCondition := binding.GetCondition(string(fleetv1beta1.ResourceBindingDiffReported))
	if condition.IsConditionStatusTrue(diffReportCondition, binding.GetGeneration()) {
		// we can move to the next binding
		return 0, true
	}
	// find the latest applied condition that has the same generation as the binding
	availableCondition := binding.GetCondition(string(fleetv1beta1.ResourceBindingAvailable))
	if condition.IsConditionStatusTrue(availableCondition, binding.GetGeneration()) {
		if availableCondition.Reason != condition.WorkNotAvailabilityTrackableReason {
			return 0, true
		}

		// For the not trackable work, the available condition should be set to true when the work has been applied.
		// So here we check the available condition transition time.
		waitTime := availableCondition.LastTransitionTime.Time.Sub(readyTimeCutOff)
		if waitTime < 0 {
			return 0, true
		}
		// return the time we need to wait for it to be ready in this case
		return waitTime, false
	}
	// we don't know when the current spec is available yet, return a negative wait time
	// since we will reconcile again after the binding status changes
	return -1, false
}

// updateBindings updates the bindings according to its state.
func (r *Reconciler) updateBindings(ctx context.Context, bindings []toBeUpdatedBinding) error {
	// issue all the update requests in parallel
	errs, cctx := errgroup.WithContext(ctx)
	// handle the bindings depends on its state
	for i := 0; i < len(bindings); i++ {
		binding := bindings[i]
		bindObj := klog.KObj(binding.currentBinding)
		switch binding.currentBinding.Spec.State {
		// The only thing we can do on a bound binding is to update its resource resourceBinding
		case fleetv1beta1.BindingStateBound:
			errs.Go(func() error {
				if err := r.Client.Update(cctx, binding.desiredBinding); err != nil {
					klog.ErrorS(err, "Failed to update a binding to the latest resource", "clusterResourceBinding", bindObj)
					return controller.NewUpdateIgnoreConflictError(err)
				}
				klog.V(2).InfoS("Updated a binding to the latest resource", "clusterResourceBinding", bindObj, "spec", binding.desiredBinding.Spec)
				return r.updateBindingStatus(ctx, binding.desiredBinding, true)
			})
		// We need to bound the scheduled binding to the latest resource snapshot, scheduler doesn't set the resource snapshot name
		case fleetv1beta1.BindingStateScheduled:
			errs.Go(func() error {
				if err := r.Client.Update(cctx, binding.desiredBinding); err != nil {
					klog.ErrorS(err, "Failed to mark a binding bound", "clusterResourceBinding", bindObj)
					return controller.NewUpdateIgnoreConflictError(err)
				}
				klog.V(2).InfoS("Marked a binding bound", "clusterResourceBinding", bindObj)
				return r.updateBindingStatus(ctx, binding.desiredBinding, true)
			})
		// The only thing we can do on an unscheduled binding is to delete it
		case fleetv1beta1.BindingStateUnscheduled:
			errs.Go(func() error {
				if err := r.Client.Delete(cctx, binding.currentBinding); err != nil {
					if !errors.IsNotFound(err) {
						klog.ErrorS(err, "Failed to delete an unselected binding", "clusterResourceBinding", bindObj)
						return controller.NewAPIServerError(false, err)
					}
				}
				klog.V(2).InfoS("Deleted an unselected binding", "clusterResourceBinding", bindObj)
				return nil
			})
		}
	}
	return errs.Wait()
}

// SetupWithManager sets up the rollout controller with the Manager.
// The rollout controller watches resource snapshots and resource bindings.
// It reconciles on the CRP when a new resource resourceBinding is created or an existing resource binding is created/updated.
func (r *Reconciler) SetupWithManager(mgr runtime.Manager) error {
	r.recorder = mgr.GetEventRecorderFor("rollout-controller")
	return runtime.NewControllerManagedBy(mgr).Named("rollout-controller").
		WithOptions(ctrl.Options{MaxConcurrentReconciles: r.MaxConcurrentReconciles}). // set the max number of concurrent reconciles
		Watches(&fleetv1beta1.ClusterResourceSnapshot{}, handler.Funcs{
			CreateFunc: func(ctx context.Context, e event.CreateEvent, q workqueue.RateLimitingInterface) {
				klog.V(2).InfoS("Handling a resourceSnapshot create event", "resourceSnapshot", klog.KObj(e.Object))
				handleResourceSnapshot(e.Object, q)
			},
			GenericFunc: func(ctx context.Context, e event.GenericEvent, q workqueue.RateLimitingInterface) {
				klog.V(2).InfoS("Handling a resourceSnapshot generic event", "resourceSnapshot", klog.KObj(e.Object))
				handleResourceSnapshot(e.Object, q)
			},
		}).
		Watches(&fleetv1alpha1.ClusterResourceOverrideSnapshot{}, handler.Funcs{
			CreateFunc: func(ctx context.Context, e event.CreateEvent, q workqueue.RateLimitingInterface) {
				klog.V(2).InfoS("Handling a clusterResourceOverrideSnapshot create event", "clusterResourceOverrideSnapshot", klog.KObj(e.Object))
				handleClusterResourceOverrideSnapshot(e.Object, q)
			},
			GenericFunc: func(ctx context.Context, e event.GenericEvent, q workqueue.RateLimitingInterface) {
				klog.V(2).InfoS("Handling a clusterResourceOverrideSnapshot generic event", "clusterResourceOverrideSnapshot", klog.KObj(e.Object))
				handleClusterResourceOverrideSnapshot(e.Object, q)
			},
		}).
		Watches(&fleetv1alpha1.ResourceOverrideSnapshot{}, handler.Funcs{
			CreateFunc: func(ctx context.Context, e event.CreateEvent, q workqueue.RateLimitingInterface) {
				klog.V(2).InfoS("Handling a resourceOverrideSnapshot create event", "resourceOverrideSnapshot", klog.KObj(e.Object))
				handleResourceOverrideSnapshot(e.Object, q)
			},
			GenericFunc: func(ctx context.Context, e event.GenericEvent, q workqueue.RateLimitingInterface) {
				klog.V(2).InfoS("Handling a resourceOverrideSnapshot generic event", "resourceOverrideSnapshot", klog.KObj(e.Object))
				handleResourceOverrideSnapshot(e.Object, q)
			},
		}).
		Watches(&fleetv1beta1.ClusterResourceBinding{}, handler.Funcs{
			CreateFunc: func(ctx context.Context, e event.CreateEvent, q workqueue.RateLimitingInterface) {
				klog.V(2).InfoS("Handling a resourceBinding create event", "resourceBinding", klog.KObj(e.Object))
				enqueueResourceBinding(e.Object, q)
			},
			UpdateFunc: func(ctx context.Context, e event.UpdateEvent, q workqueue.RateLimitingInterface) {
				handleResourceBindingUpdated(e.ObjectNew, e.ObjectOld, q)
			},
			GenericFunc: func(ctx context.Context, e event.GenericEvent, q workqueue.RateLimitingInterface) {
				klog.V(2).InfoS("Handling a resourceBinding generic event", "resourceBinding", klog.KObj(e.Object))
				enqueueResourceBinding(e.Object, q)
			},
		}).
		// Aside from ClusterResourceSnapshot and ClusterResourceBinding objects, the rollout
		// controller also watches ClusterResourcePlacement objects, so that it can push apply
		// strategy updates to all bindings right away.
		Watches(&fleetv1beta1.ClusterResourcePlacement{}, handler.Funcs{
			// Ignore all Create, Delete, and Generic events; these do not concern the rollout controller.
			UpdateFunc: func(ctx context.Context, e event.UpdateEvent, q workqueue.RateLimitingInterface) {
				handleCRP(e.ObjectNew, e.ObjectOld, q)
			},
		}).
		Complete(r)
}

// handleClusterResourceOverrideSnapshot parse the clusterResourceOverrideSnapshot label and enqueue the CRP name associated
// with the clusterResourceOverrideSnapshot if set.
func handleClusterResourceOverrideSnapshot(o client.Object, q workqueue.RateLimitingInterface) {
	snapshot, ok := o.(*fleetv1alpha1.ClusterResourceOverrideSnapshot)
	if !ok {
		klog.ErrorS(controller.NewUnexpectedBehaviorError(fmt.Errorf("non ClusterResourceOverrideSnapshot type resource: %+v", o)),
			"Rollout controller received invalid ClusterResourceOverrideSnapshot event", "object", klog.KObj(o))
		return
	}

	snapshotKRef := klog.KObj(snapshot)
	// check if it is the latest resource resourceBinding
	isLatest, err := strconv.ParseBool(snapshot.GetLabels()[fleetv1beta1.IsLatestSnapshotLabel])
	if err != nil {
		klog.ErrorS(controller.NewUnexpectedBehaviorError(fmt.Errorf("invalid label value %s : %w", fleetv1beta1.IsLatestSnapshotLabel, err)),
			"Resource clusterResourceOverrideSnapshot has does not have a valid islatest label", "clusterResourceOverrideSnapshot", snapshotKRef)
		return
	}
	if !isLatest {
		// All newly created resource snapshots should start with the latest label to be true.
		// However, this can happen if the label is removed fast by the time this reconcile loop is triggered.
		klog.V(2).InfoS("Newly created resource clusterResourceOverrideSnapshot %s is not the latest", "clusterResourceOverrideSnapshot", snapshotKRef)
		return
	}
	if snapshot.Spec.OverrideSpec.Placement == nil {
		return
	}
	// enqueue the CRP to the rollout controller queue
	q.Add(reconcile.Request{
		NamespacedName: types.NamespacedName{Name: snapshot.Spec.OverrideSpec.Placement.Name},
	})
}

// handleResourceOverrideSnapshot parse the resourceOverrideSnapshot label and enqueue the CRP name associated with the
// resourceOverrideSnapshot if set.
func handleResourceOverrideSnapshot(o client.Object, q workqueue.RateLimitingInterface) {
	snapshot, ok := o.(*fleetv1alpha1.ResourceOverrideSnapshot)
	if !ok {
		klog.ErrorS(controller.NewUnexpectedBehaviorError(fmt.Errorf("non ResourceOverrideSnapshot type resource: %+v", o)),
			"Rollout controller received invalid ResourceOverrideSnapshot event", "object", klog.KObj(o))
		return
	}

	snapshotKRef := klog.KObj(snapshot)
	// check if it is the latest resource resourceBinding
	isLatest, err := strconv.ParseBool(snapshot.GetLabels()[fleetv1beta1.IsLatestSnapshotLabel])
	if err != nil {
		klog.ErrorS(controller.NewUnexpectedBehaviorError(fmt.Errorf("invalid label value %s : %w", fleetv1beta1.IsLatestSnapshotLabel, err)),
			"Resource resourceOverrideSnapshot has does not have a valid islatest annotation", "resourceOverrideSnapshot", snapshotKRef)
		return
	}
	if !isLatest {
		// All newly created resource snapshots should start with the latest label to be true.
		// However, this can happen if the label is removed fast by the time this reconcile loop is triggered.
		klog.V(2).InfoS("Newly created resource resourceOverrideSnapshot %s is not the latest", "resourceOverrideSnapshot", snapshotKRef)
		return
	}
	if snapshot.Spec.OverrideSpec.Placement == nil {
		return
	}
	// enqueue the CRP to the rollout controller queue
	q.Add(reconcile.Request{
		NamespacedName: types.NamespacedName{Name: snapshot.Spec.OverrideSpec.Placement.Name},
	})
}

// handleResourceSnapshot parse the resourceBinding label and annotation and enqueue the CRP name associated with the resource resourceBinding
func handleResourceSnapshot(snapshot client.Object, q workqueue.RateLimitingInterface) {
	snapshotKRef := klog.KObj(snapshot)
	// check if it is the first resource resourceBinding which is supposed to have NumberOfResourceSnapshotsAnnotation
	_, exist := snapshot.GetAnnotations()[fleetv1beta1.ResourceGroupHashAnnotation]
	if !exist {
		// we only care about when a new resource resourceBinding index is created
		klog.V(2).InfoS("Ignore the subsequent sub resource snapshots", "clusterResourceSnapshot", snapshotKRef)
		return
	}
	// check if it is the latest resource resourceBinding
	isLatest, err := strconv.ParseBool(snapshot.GetLabels()[fleetv1beta1.IsLatestSnapshotLabel])
	if err != nil {
		klog.ErrorS(controller.NewUnexpectedBehaviorError(fmt.Errorf("invalid label value %s : %w", fleetv1beta1.IsLatestSnapshotLabel, err)),
			"Resource clusterResourceSnapshot has does not have a valid islatest annotation", "clusterResourceSnapshot", snapshotKRef)
		return
	}
	if !isLatest {
		// All newly created resource snapshots should start with the latest label to be true.
		// However, this can happen if the label is removed fast by the time this reconcile loop is triggered.
		klog.V(2).InfoS("Newly created resource clusterResourceSnapshot %s is not the latest", "clusterResourceSnapshot", snapshotKRef)
		return
	}
	// get the CRP name from the label
	crp := snapshot.GetLabels()[fleetv1beta1.CRPTrackingLabel]
	if len(crp) == 0 {
		// should never happen, we might be able to alert on this error
		klog.ErrorS(controller.NewUnexpectedBehaviorError(fmt.Errorf("cannot find CRPTrackingLabel label value")),
			"Invalid clusterResourceSnapshot", "clusterResourceSnapshot", snapshotKRef)
		return
	}
	// enqueue the CRP to the rollout controller queue
	q.Add(reconcile.Request{
		NamespacedName: types.NamespacedName{Name: crp},
	})
}

// enqueueResourceBinding parse the binding label and enqueue the CRP name associated with the resource binding
func enqueueResourceBinding(binding client.Object, q workqueue.RateLimitingInterface) {
	bindingRef := klog.KObj(binding)
	// get the CRP name from the label
	crp := binding.GetLabels()[fleetv1beta1.CRPTrackingLabel]
	if len(crp) == 0 {
		// should never happen
		klog.ErrorS(controller.NewUnexpectedBehaviorError(fmt.Errorf("cannot find CRPTrackingLabel label value")),
			"Invalid clusterResourceBinding", "clusterResourceBinding", bindingRef)
		return
	}
	// enqueue the CRP to the rollout controller queue
	q.Add(reconcile.Request{
		NamespacedName: types.NamespacedName{Name: crp},
	})
}

// handleResourceBindingUpdated determines the action to take when a resource binding is updated.
// we only care about the Available and DiffReported condition change.
func handleResourceBindingUpdated(objectOld, objectNew client.Object, q workqueue.RateLimitingInterface) {
	// Check if the update event is valid.
	if objectOld == nil || objectNew == nil {
		klog.ErrorS(controller.NewUnexpectedBehaviorError(fmt.Errorf("update event is nil")), "Failed to process update event")
		return
	}
	oldBinding, oldOk := objectOld.(*fleetv1beta1.ClusterResourceBinding)
	newBinding, newOk := objectNew.(*fleetv1beta1.ClusterResourceBinding)
	if !oldOk || !newOk {
		klog.ErrorS(controller.NewUnexpectedBehaviorError(fmt.Errorf("failed to cast runtime objects in update event to cluster resource binding objects")), "Failed to process update event")
	}
	if oldBinding.GetGeneration() != newBinding.GetGeneration() {
		klog.V(2).InfoS("The binding spec have changed, need to notify rollout controller", "binding", klog.KObj(newBinding))
		enqueueResourceBinding(newBinding, q)
		return
	}
	// these are the conditions we care about
	conditionsToMonitor := []string{string(fleetv1beta1.ResourceBindingDiffReported), string(fleetv1beta1.ResourceBindingAvailable)}
	for _, conditionType := range conditionsToMonitor {
		oldCond := oldBinding.GetCondition(conditionType)
		newCond := newBinding.GetCondition(conditionType)
		if !condition.EqualCondition(oldCond, newCond) {
			klog.V(2).InfoS("The binding status have changed, need to notify rollout controller", "binding", klog.KObj(newBinding), "conditionType", conditionType)
			enqueueResourceBinding(newBinding, q)
			return
		}
	}
	klog.V(2).InfoS("A resourceBinding is updated but we don't need to handle it", "resourceBinding", klog.KObj(newBinding))
}

// updateStaleBindingsStatus updates the status of the stale bindings to indicate that they are blocked by the rollout strategy.
// Note: the binding state should be "Scheduled" or "Bound".
// The desired binding will be ignored.
func (r *Reconciler) updateStaleBindingsStatus(ctx context.Context, staleBindings []toBeUpdatedBinding) error {
	if len(staleBindings) == 0 {
		return nil
	}
	// issue all the update requests in parallel
	errs, cctx := errgroup.WithContext(ctx)
	for i := 0; i < len(staleBindings); i++ {
		binding := staleBindings[i]
		if binding.currentBinding.Spec.State != fleetv1beta1.BindingStateScheduled && binding.currentBinding.Spec.State != fleetv1beta1.BindingStateBound {
			klog.ErrorS(controller.NewUnexpectedBehaviorError(fmt.Errorf("invalid stale binding state %s", binding.currentBinding.Spec.State)),
				"Found a stale binding with unexpected state", "clusterResourceBinding", klog.KObj(binding.currentBinding))
			continue
		}
		errs.Go(func() error {
			return r.updateBindingStatus(cctx, binding.currentBinding, false)
		})
	}
	return errs.Wait()
}

func (r *Reconciler) updateBindingStatus(ctx context.Context, binding *fleetv1beta1.ClusterResourceBinding, rolloutStarted bool) error {
	cond := metav1.Condition{
		Type:               string(fleetv1beta1.ResourceBindingRolloutStarted),
		Status:             metav1.ConditionFalse,
		ObservedGeneration: binding.Generation,
		Reason:             condition.RolloutNotStartedYetReason,
		Message:            "The resources cannot be updated to the latest because of the rollout strategy",
	}
	if rolloutStarted {
		cond = metav1.Condition{
			Type:               string(fleetv1beta1.ResourceBindingRolloutStarted),
			Status:             metav1.ConditionTrue,
			ObservedGeneration: binding.Generation,
			Reason:             condition.RolloutStartedReason,
			Message:            "Detected the new changes on the resources and started the rollout process",
		}
	}
	binding.SetConditions(cond)
	if err := r.Client.Status().Update(ctx, binding); err != nil {
		klog.ErrorS(err, "Failed to update binding status", "clusterResourceBinding", klog.KObj(binding), "condition", cond)
		return controller.NewUpdateIgnoreConflictError(err)
	}
	klog.V(2).InfoS("Updated the status of a binding", "clusterResourceBinding", klog.KObj(binding), "condition", cond)
	return nil
}

// processApplyStrategyUpdates processes apply strategy updates on the CRP end; specifically
// it will push the update to all applicable bindings.
func (r *Reconciler) processApplyStrategyUpdates(
	ctx context.Context,
	crp *fleetv1beta1.ClusterResourcePlacement,
	allBindings []*fleetv1beta1.ClusterResourceBinding,
) error {
	applyStrategy := crp.Spec.Strategy.ApplyStrategy
	if applyStrategy == nil {
		// Initialize the apply strategy with default values; normally this would not happen
		// as default values have been set up in the definitions.
		//
		// Note (chenyu1): at this moment, due to the fact that Fleet offers both v1 and v1beta1
		// APIs at the same time with Kubernetes favoring the v1 API by default, should the
		// user chooses to use the v1 API, default values for v1beta1 exclusive fields
		// might not be handled correctly, hence the default value resetting logic added here.
		applyStrategy = &fleetv1beta1.ApplyStrategy{}
		defaulter.SetDefaultsApplyStrategy(applyStrategy)
	}

	errs, childCtx := errgroup.WithContext(ctx)
	for idx := range allBindings {
		binding := allBindings[idx]
		if !binding.DeletionTimestamp.IsZero() {
			// The binding has been marked for deletion; no need to push the apply strategy
			// update there.
			continue
		}

		// Verify if the binding has the latest apply strategy set.
		if equality.Semantic.DeepEqual(binding.Spec.ApplyStrategy, applyStrategy) {
			// The binding already has the latest apply strategy set; no need to push the update.
<<<<<<< HEAD
			klog.V(2).InfoS("The binding already has the latest apply strategy; skip the apply strategy update", "clusterResourceBinding", klog.KObj(binding))
			klog.V(2).InfoS("Apply strategy no update generations", "now", binding.Generation)
=======
			klog.V(3).InfoS("The binding already has the latest apply strategy; skip the apply strategy update", "clusterResourceBinding", klog.KObj(binding))
>>>>>>> 5947d8b9
			continue
		}

		// Push the new apply strategy to the binding.
		//
		// The ApplyStrategy field on binding objects are managed exclusively by the rollout
		// controller; to avoid unnecessary conflicts, Fleet will patch the field directly.
		updatedBinding := binding.DeepCopy()
		updatedBinding.Spec.ApplyStrategy = applyStrategy

		bidx := idx // Re-assign variable to avoid loop variable capture.
		errs.Go(func() error {
			if err := r.Client.Patch(childCtx, updatedBinding, client.MergeFrom(binding)); err != nil {
				klog.ErrorS(err, "Failed to update binding with new apply strategy", "clusterResourceBinding", klog.KObj(binding))
				return controller.NewAPIServerError(false, err)
			}
			klog.V(2).InfoS("Updated binding with new apply strategy", "clusterResourceBinding", klog.KObj(binding))
			// Update the binding in the allBindings slice; this is a minor optimization to avoid
			// future updates being rejected by concurrency control.
			allBindings[bidx] = updatedBinding
			klog.V(2).InfoS("Apply strategy update generations", "before", binding.Generation, "after", allBindings[bidx].Generation)
			return nil
		})
	}

	// The patches are issued in parallel; wait for all of them to complete (or the first error
	// to return).
	return errs.Wait()
}

// handleCRP handles the update event of a ClusterResourcePlacement, which the rollout controller
// watches.
func handleCRP(newCRPObj, oldCRPObj client.Object, q workqueue.RateLimitingInterface) {
	// Do some sanity checks. Normally these checks would never fail.
	if newCRPObj == nil || oldCRPObj == nil {
		klog.ErrorS(controller.NewUnexpectedBehaviorError(fmt.Errorf("CRP object is nil")), "Received an unexpected nil object in the CRP Update event", "CRP (new)", klog.KObj(newCRPObj), "CRP (old)", klog.KObj(oldCRPObj))
	}
	newCRP, newOK := newCRPObj.(*fleetv1beta1.ClusterResourcePlacement)
	oldCRP, oldOK := oldCRPObj.(*fleetv1beta1.ClusterResourcePlacement)
	if !newOK || !oldOK {
		klog.ErrorS(controller.NewUnexpectedBehaviorError(fmt.Errorf("object is not an CRP object")), "Failed to cast the new object in the CRP Update event to a CRP object", "CRP (new)", klog.KObj(newCRPObj), "CRP (old)", klog.KObj(oldCRPObj), "canCastNewObj", newOK, "canCastOldObj", oldOK)
	}

	// Check if the CRP has been deleted.
	if newCRPObj.GetDeletionTimestamp() != nil {
		// No need to process a CRP that has been marked for deletion.
		return
	}

	// Check if the apply strategy has been updated.
	newApplyStrategy := newCRP.Spec.Strategy.ApplyStrategy
	oldApplyStrategy := oldCRP.Spec.Strategy.ApplyStrategy
	if !equality.Semantic.DeepEqual(newApplyStrategy, oldApplyStrategy) {
		klog.V(2).InfoS("Detected an update to the apply strategy on the CRP", "clusterResourcePlacement", klog.KObj(newCRP))
		q.Add(reconcile.Request{
			NamespacedName: types.NamespacedName{Name: newCRP.GetName()},
		})
	}

	klog.V(2).InfoS("No update to apply strategy detected; ignore the CRP Update event", "clusterResourcePlacement", klog.KObj(newCRP))
}<|MERGE_RESOLUTION|>--- conflicted
+++ resolved
@@ -368,13 +368,8 @@
 		switch binding.Spec.State {
 		case fleetv1beta1.BindingStateUnscheduled:
 			if bindingutils.HasBindingFailed(binding) {
-<<<<<<< HEAD
-				klog.V(3).InfoS("Found a failed to be ready unscheduled binding", "clusterResourcePlacement", crpKObj, "binding", bindingKObj)
-			} else if !bindingutils.IsBindingReportDiff(binding) {
-=======
 				klog.V(2).InfoS("Found a failed to be ready unscheduled binding", "clusterResourcePlacement", crpKObj, "binding", bindingKObj)
 			} else if !bindingutils.IsBindingDiffReported(binding) {
->>>>>>> 5947d8b9
 				canBeReadyBindings = append(canBeReadyBindings, binding)
 			}
 			waitTime, bindingReady := isBindingReady(binding, readyTimeCutOff)
@@ -423,11 +418,7 @@
 			if bindingutils.HasBindingFailed(binding) {
 				klog.V(2).InfoS("Found a failed to be ready bound binding", "clusterResourcePlacement", crpKObj, "binding", bindingKObj)
 				bindingFailed = true
-<<<<<<< HEAD
-			} else if !bindingutils.IsBindingReportDiff(binding) {
-=======
 			} else if !bindingutils.IsBindingDiffReported(binding) {
->>>>>>> 5947d8b9
 				canBeReadyBindings = append(canBeReadyBindings, binding)
 			}
 
@@ -957,12 +948,8 @@
 		// Verify if the binding has the latest apply strategy set.
 		if equality.Semantic.DeepEqual(binding.Spec.ApplyStrategy, applyStrategy) {
 			// The binding already has the latest apply strategy set; no need to push the update.
-<<<<<<< HEAD
 			klog.V(2).InfoS("The binding already has the latest apply strategy; skip the apply strategy update", "clusterResourceBinding", klog.KObj(binding))
 			klog.V(2).InfoS("Apply strategy no update generations", "now", binding.Generation)
-=======
-			klog.V(3).InfoS("The binding already has the latest apply strategy; skip the apply strategy update", "clusterResourceBinding", klog.KObj(binding))
->>>>>>> 5947d8b9
 			continue
 		}
 
