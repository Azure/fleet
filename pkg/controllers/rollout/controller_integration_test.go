--- conflicted
+++ resolved
@@ -198,36 +198,17 @@
 					},
 				}
 				// The scheduled binding will be set to the Bound state with the RolloutStarted
-<<<<<<< HEAD
-				// condition set to True; the unscheduled binding will receive a False
-				// RolloutStarted condition; the bound bindings will receive a True RolloutStarted
-				// condition.
-				if binding.Spec.State == fleetv1beta1.BindingStateUnscheduled {
-					wantBindingStatus = &fleetv1beta1.ResourceBindingStatus{
-						Conditions: []metav1.Condition{
-							{
-								Type:               string(fleetv1beta1.ResourceBindingRolloutStarted),
-								Status:             metav1.ConditionFalse,
-								Reason:             condition.RolloutNotStartedYetReason,
-								ObservedGeneration: gotBinding.Generation,
-							},
-						},
-=======
 				// condition set to True; the bound binding will receive a True RolloutStarted
 				// condition; the unscheduled binding will have no RolloutStarted condition update.
 				if binding.Spec.State == fleetv1beta1.BindingStateUnscheduled {
 					wantBindingStatus = &fleetv1beta1.ResourceBindingStatus{
 						Conditions: []metav1.Condition{},
->>>>>>> ede0167d
 					}
 				}
 				if diff := cmp.Diff(
 					&gotBinding.Status, wantBindingStatus,
 					ignoreCondLTTAndMessageFields,
-<<<<<<< HEAD
-=======
 					cmpopts.EquateEmpty(),
->>>>>>> ede0167d
 				); diff != "" {
 					return fmt.Errorf("binding status diff (%v/%v) (-got, +want):\n%s", binding.Spec.State, gotBinding.Spec.State, diff)
 				}
@@ -311,36 +292,17 @@
 					},
 				}
 				// The scheduled binding will be set to the Bound state with the RolloutStarted
-<<<<<<< HEAD
-				// condition set to True; the unscheduled binding will receive a False
-				// RolloutStarted condition; the bound bindings will receive a True RolloutStarted
-				// condition.
-				if binding.Spec.State == fleetv1beta1.BindingStateUnscheduled {
-					wantBindingStatus = &fleetv1beta1.ResourceBindingStatus{
-						Conditions: []metav1.Condition{
-							{
-								Type:               string(fleetv1beta1.ResourceBindingRolloutStarted),
-								Status:             metav1.ConditionFalse,
-								Reason:             condition.RolloutNotStartedYetReason,
-								ObservedGeneration: gotBinding.Generation,
-							},
-						},
-=======
 				// condition set to True; the bound binding will receive a True RolloutStarted
 				// condition; the unscheduled binding will have no RolloutStarted condition update.
 				if binding.Spec.State == fleetv1beta1.BindingStateUnscheduled {
 					wantBindingStatus = &fleetv1beta1.ResourceBindingStatus{
 						Conditions: []metav1.Condition{},
->>>>>>> ede0167d
 					}
 				}
 				if diff := cmp.Diff(
 					&gotBinding.Status, wantBindingStatus,
 					ignoreCondLTTAndMessageFields,
-<<<<<<< HEAD
-=======
 					cmpopts.EquateEmpty(),
->>>>>>> ede0167d
 				); diff != "" {
 					return fmt.Errorf("binding status diff (%v/%v) (-got, +want):\n%s", binding.Spec.State, gotBinding.Spec.State, diff)
 				}
