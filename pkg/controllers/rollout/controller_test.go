/*
Copyright (c) Microsoft Corporation.
Licensed under the MIT license.
*/

package rollout

import (
	"context"
	"errors"
	"reflect"
	"testing"
	"time"

	"github.com/crossplane/crossplane-runtime/pkg/test"
	corev1 "k8s.io/api/core/v1"
	apierrors "k8s.io/apimachinery/pkg/api/errors"
	metav1 "k8s.io/apimachinery/pkg/apis/meta/v1"
	"k8s.io/apimachinery/pkg/runtime/schema"
	"k8s.io/apimachinery/pkg/util/intstr"
	"k8s.io/client-go/util/workqueue"
	"k8s.io/utils/pointer"
	"sigs.k8s.io/controller-runtime/pkg/client"
	"sigs.k8s.io/controller-runtime/pkg/controller/controllertest"

	fleetv1beta1 "go.goms.io/fleet/apis/placement/v1beta1"
	"go.goms.io/fleet/pkg/utils/controller"
)

var (
	now = time.Now()

	cluster1 = "cluster-1"
	cluster2 = "cluster-2"
	cluster3 = "cluster-3"
	cluster4 = "cluster-4"
	cluster5 = "cluster-5"
)

func TestReconcilerHandleResourceSnapshot(t *testing.T) {
	tests := map[string]struct {
		snapshot      client.Object
		shouldEnqueue bool
	}{
		"test enqueue a new master active resourceSnapshot": {
			snapshot: &fleetv1beta1.ClusterResourceSnapshot{
				ObjectMeta: metav1.ObjectMeta{
					Labels: map[string]string{
						fleetv1beta1.CRPTrackingLabel:      "placement",
						fleetv1beta1.IsLatestSnapshotLabel: "true",
					},
					Annotations: map[string]string{
						fleetv1beta1.ResourceGroupHashAnnotation: "hash",
					},
				},
			},
			shouldEnqueue: true,
		},
		"test skip a none master active resourceSnapshot": {
			snapshot: &fleetv1beta1.ClusterResourceSnapshot{
				ObjectMeta: metav1.ObjectMeta{
					Labels: map[string]string{
						fleetv1beta1.CRPTrackingLabel:      "placement",
						fleetv1beta1.IsLatestSnapshotLabel: "true",
					},
				},
			},
			shouldEnqueue: false,
		},
		"test skip a none active master resourceSnapshot": {
			snapshot: &fleetv1beta1.ClusterResourceSnapshot{
				ObjectMeta: metav1.ObjectMeta{
					Labels: map[string]string{
						fleetv1beta1.CRPTrackingLabel: "placement",
					},
					Annotations: map[string]string{
						fleetv1beta1.ResourceGroupHashAnnotation: "1",
					},
				},
			},
			shouldEnqueue: false,
		},
		"test skip a none active none master resourceSnapshot": {
			snapshot: &fleetv1beta1.ClusterResourceSnapshot{
				ObjectMeta: metav1.ObjectMeta{
					Labels: map[string]string{
						fleetv1beta1.CRPTrackingLabel: "placement",
					},
				},
			},
			shouldEnqueue: false,
		},
		"test skip a malformatted active  master resourceSnapshot": {
			snapshot: &fleetv1beta1.ClusterResourceSnapshot{
				ObjectMeta: metav1.ObjectMeta{
					Labels: map[string]string{
						fleetv1beta1.IsLatestSnapshotLabel: "true",
					},
					Annotations: map[string]string{
						fleetv1beta1.ResourceGroupHashAnnotation: "1",
					},
				},
			},
			shouldEnqueue: false,
		},
	}
	for name, tt := range tests {
		t.Run(name, func(t *testing.T) {
			queue := controllertest.Queue{Interface: workqueue.New()}
			handleResourceSnapshot(tt.snapshot, queue)
			if tt.shouldEnqueue && queue.Len() == 0 {
				t.Errorf("handleResourceSnapshot test `%s` didn't queue the object when it should enqueue", name)
			}
			if !tt.shouldEnqueue && queue.Len() != 0 {
				t.Errorf("handleResourceSnapshot test `%s` queue the object when it should not enqueue", name)
			}
		})
	}
}

func TestReconcilerHandleResourceBinding(t *testing.T) {
	tests := map[string]struct {
		resourceBinding client.Object
		shouldEnqueue   bool
	}{
		"test enqueue a good resourceBinding": {
			resourceBinding: &fleetv1beta1.ClusterResourceBinding{
				ObjectMeta: metav1.ObjectMeta{
					Labels: map[string]string{
						fleetv1beta1.CRPTrackingLabel: "placement",
					},
				},
			},
			shouldEnqueue: true,
		},
		"test skip a malformatted resourceBinding": {
			resourceBinding: &fleetv1beta1.ClusterResourceSnapshot{
				ObjectMeta: metav1.ObjectMeta{},
			},
			shouldEnqueue: false,
		},
	}
	for name, tt := range tests {
		t.Run(name, func(t *testing.T) {
			queue := controllertest.Queue{Interface: workqueue.New()}
			handleResourceBinding(tt.resourceBinding, queue)
			if tt.shouldEnqueue && queue.Len() == 0 {
				t.Errorf("handleResourceBinding test `%s` didn't queue the object when it should enqueue", name)
			}
			if !tt.shouldEnqueue && queue.Len() != 0 {
				t.Errorf("handleResourceSnapshot test `%s` queue the object when it should not enqueue", name)
			}
		})
	}
}

func TestWaitForResourcesToCleanUp(t *testing.T) {
	tests := map[string]struct {
		allBindings []*fleetv1beta1.ClusterResourceBinding
		wantWait    bool
		wantErr     bool
	}{
		"test deleting binding block schedule binding on the same cluster": {
			allBindings: []*fleetv1beta1.ClusterResourceBinding{
				generateClusterResourceBinding(fleetv1beta1.BindingStateScheduled, "snapshot-1", cluster1),
				generateDeletingClusterResourceBinding(cluster1),
			},
			wantWait: true,
			wantErr:  false,
		},
		"test deleting binding not block binding on different cluster": {
			allBindings: []*fleetv1beta1.ClusterResourceBinding{
				generateClusterResourceBinding(fleetv1beta1.BindingStateScheduled, "snapshot-1", cluster1),
				generateDeletingClusterResourceBinding(cluster2),
				generateClusterResourceBinding(fleetv1beta1.BindingStateBound, "snapshot-1", cluster3),
			},
			wantWait: false,
			wantErr:  false,
		},
		"test deleting binding cannot co-exsit with a bound binding on same cluster": {
			allBindings: []*fleetv1beta1.ClusterResourceBinding{
				generateDeletingClusterResourceBinding(cluster1),
				generateClusterResourceBinding(fleetv1beta1.BindingStateBound, "snapshot-1", cluster1),
			},
			wantWait: false,
			wantErr:  true,
		},
		"test no two non-deleting binding can co-exsit on same cluster, case one": {
			allBindings: []*fleetv1beta1.ClusterResourceBinding{
				generateClusterResourceBinding(fleetv1beta1.BindingStateScheduled, "snapshot-2", cluster1),
				generateClusterResourceBinding(fleetv1beta1.BindingStateBound, "snapshot-1", cluster1),
			},
			wantWait: false,
			wantErr:  true,
		},
		"test no two non-deleting binding can co-exsit on same cluster, case two": {
			allBindings: []*fleetv1beta1.ClusterResourceBinding{
				generateClusterResourceBinding(fleetv1beta1.BindingStateScheduled, "snapshot-2", cluster1),
				generateClusterResourceBinding(fleetv1beta1.BindingStateUnscheduled, "snapshot-1", cluster1),
			},
			wantWait: false,
			wantErr:  true,
		},
	}
	for name, tt := range tests {
		crp := &fleetv1beta1.ClusterResourcePlacement{}
		t.Run(name, func(t *testing.T) {
			gotWait, err := waitForResourcesToCleanUp(tt.allBindings, crp)
			if (err != nil) != tt.wantErr {
				t.Errorf("waitForResourcesToCleanUp test `%s` error = %v, wantErr %v", name, err, tt.wantErr)
				return
			}
			if err != nil && !errors.Is(err, controller.ErrUnexpectedBehavior) {
				t.Errorf("waitForResourcesToCleanUp test `%s` get an unexpected error = %v", name, err)
			}
			if gotWait != tt.wantWait {
				t.Errorf("waitForResourcesToCleanUp test `%s` gotWait = %v, wantWait %v", name, gotWait, tt.wantWait)
			}
		})
	}
}

func TestReconcilerUpdateBindings(t *testing.T) {
	tests := map[string]struct {
		name                       string
		Client                     client.Client
		latestResourceSnapshotName string
		toBeUpgradedBinding        []*fleetv1beta1.ClusterResourceBinding
		wantErr                    bool
	}{
<<<<<<< HEAD
		// TODO: Add negative test cases with fake client

=======
		"test update binding with nil toBeUpgradedBinding": {
			name:                       "Nil toBeUpgradedBinding",
			Client:                     &test.MockClient{},
			latestResourceSnapshotName: "snapshot-2",
			toBeUpgradedBinding:        nil,
			wantErr:                    false,
		},
		"test update binding with empty toBeUpgradedBinding": {
			name:                       "Empty toBeUpgradedBinding",
			Client:                     &test.MockClient{},
			latestResourceSnapshotName: "snapshot-2",
			toBeUpgradedBinding:        []*fleetv1beta1.ClusterResourceBinding{},
			wantErr:                    false,
		},
		"test update binding with failed binding": {
			name: "Binding State with update error",
			Client: &test.MockClient{
				MockUpdate: func(ctx context.Context, obj client.Object, opts ...client.UpdateOption) error {
					return errors.New("Failed to update binding")
				},
			},
			latestResourceSnapshotName: "snapshot-2",
			toBeUpgradedBinding: []*fleetv1beta1.ClusterResourceBinding{
				generateFailedToApplyClusterResourceBinding(fleetv1beta1.BindingStateBound, "snapshot-1", cluster1),
			},
			wantErr: true,
		},
		"test update binding with error for scheduled state": {
			name: "Scheduled state with update error",
			Client: &test.MockClient{
				MockUpdate: func(ctx context.Context, obj client.Object, opts ...client.UpdateOption) error {
					// Return an error for the scheduled state
					if obj.(*fleetv1beta1.ClusterResourceBinding).Spec.State == fleetv1beta1.BindingStateBound {
						return errors.New("Failed to mark binding")
					}
					return nil
				},
			},
			latestResourceSnapshotName: "snapshot-1",
			toBeUpgradedBinding: []*fleetv1beta1.ClusterResourceBinding{
				generateClusterResourceBinding(fleetv1beta1.BindingStateScheduled, "snapshot-1", cluster1),
			},
			wantErr: true,
		},
		"test update binding with unscheduled state": {
			name: "Delete unscheduled state",
			Client: &test.MockClient{
				MockDelete: func(ctx context.Context, obj client.Object, opts ...client.DeleteOption) error {
					return nil
				},
			},
			latestResourceSnapshotName: "snapshot-2",
			toBeUpgradedBinding: []*fleetv1beta1.ClusterResourceBinding{
				generateClusterResourceBinding(fleetv1beta1.BindingStateUnscheduled, "snapshot-1", cluster1),
			},
			wantErr: false,
		},
		"test update binding with error for unscheduled state": {
			name: "Delete unscheduled state with error",
			Client: &test.MockClient{
				MockDelete: func(ctx context.Context, obj client.Object, opts ...client.DeleteOption) error {
					return errors.New("Failed to delete unselected binding")
				},
			},
			latestResourceSnapshotName: "snapshot-2",
			toBeUpgradedBinding: []*fleetv1beta1.ClusterResourceBinding{
				generateClusterResourceBinding(fleetv1beta1.BindingStateUnscheduled, "snapshot-1", cluster1),
			},
			wantErr: true,
		},
		"test update binding with IsNotFound error for unscheduled state": {
			name: "Delete unscheduled state with IsNotFound error",
			Client: &test.MockClient{
				MockDelete: func(ctx context.Context, obj client.Object, opts ...client.DeleteOption) error {
					return apierrors.NewNotFound(schema.GroupResource{}, "invalid")
				},
			},
			latestResourceSnapshotName: "snapshot-2",
			toBeUpgradedBinding: []*fleetv1beta1.ClusterResourceBinding{
				generateClusterResourceBinding(fleetv1beta1.BindingStateUnscheduled, "snapshot-1", cluster1),
			},
			wantErr: false,
		},
>>>>>>> cb340639
	}
	for name, tt := range tests {
		t.Run(name, func(t *testing.T) {
			r := &Reconciler{
				Client: tt.Client,
			}
			if err := r.updateBindings(context.TODO(), tt.latestResourceSnapshotName, tt.toBeUpgradedBinding); (err != nil) != tt.wantErr {
				t.Errorf("updateBindings() error = %v, wantErr %v", err, tt.wantErr)
			}
		})
	}
}

func TestIsBindingReady(t *testing.T) {
	tests := map[string]struct {
		binding         *fleetv1beta1.ClusterResourceBinding
		readyTimeCutOff time.Time
		wantReady       bool
		wantWaitTime    time.Duration
	}{
		"binding applied before the ready time cut off should return ready": {
			binding: &fleetv1beta1.ClusterResourceBinding{
				ObjectMeta: metav1.ObjectMeta{
					Generation: 10,
				},
				Status: fleetv1beta1.ResourceBindingStatus{
					Conditions: []metav1.Condition{
						{
							Type:               string(fleetv1beta1.ResourceBindingApplied),
							Status:             metav1.ConditionTrue,
							ObservedGeneration: 10,
							LastTransitionTime: metav1.Time{
								Time: now.Add(-time.Millisecond),
							},
						},
					},
				},
			},
			readyTimeCutOff: now,
			wantReady:       true,
			wantWaitTime:    0,
		},
		"binding applied after the ready time cut off should return not ready with a wait time": {
			binding: &fleetv1beta1.ClusterResourceBinding{
				ObjectMeta: metav1.ObjectMeta{
					Generation: 10,
				},
				Status: fleetv1beta1.ResourceBindingStatus{
					Conditions: []metav1.Condition{
						{
							Type:               string(fleetv1beta1.ResourceBindingApplied),
							Status:             metav1.ConditionTrue,
							ObservedGeneration: 10,
							LastTransitionTime: metav1.Time{
								Time: now.Add(time.Millisecond),
							},
						},
					},
				},
			},
			readyTimeCutOff: now,
			wantReady:       false,
			wantWaitTime:    time.Millisecond,
		},
		"binding not applied should return not ready with a negative wait time": {
			binding: &fleetv1beta1.ClusterResourceBinding{
				ObjectMeta: metav1.ObjectMeta{
					Generation: 10,
				},
			},
			readyTimeCutOff: now,
			wantReady:       false,
			wantWaitTime:    -1,
		},
		"binding applied for a previous generation should return not ready with a negative wait time": {
			binding: &fleetv1beta1.ClusterResourceBinding{
				ObjectMeta: metav1.ObjectMeta{
					Generation: 10,
				},
				Status: fleetv1beta1.ResourceBindingStatus{
					Conditions: []metav1.Condition{
						{
							Type:               string(fleetv1beta1.ResourceBindingApplied),
							Status:             metav1.ConditionTrue,
							ObservedGeneration: 9, //not the current generation
							LastTransitionTime: metav1.Time{
								Time: now.Add(-time.Second),
							},
						},
					},
				},
			},
			readyTimeCutOff: now,
			wantReady:       false,
			wantWaitTime:    -1,
		},
	}
	for name, tt := range tests {
		t.Run(name, func(t *testing.T) {
			gotWaitTime, gotReady := isBindingReady(tt.binding, tt.readyTimeCutOff)
			if gotReady != tt.wantReady {
				t.Errorf("isBindingReady test `%s` gotReady = %v, wantReady %v", name, gotReady, tt.wantReady)
			}
			if gotWaitTime != tt.wantWaitTime {
				t.Errorf("isBindingReady test `%s` gotWaitTime = %v, wantWaitTime %v", name, gotWaitTime, tt.wantWaitTime)
			}
		})
	}
}

func TestPickBindingsToRoll(t *testing.T) {
	noMaxUnavailableCRP := clusterResourcePlacementForTest("test",
		createPlacementPolicyForTest(fleetv1beta1.PickNPlacementType, 5))
	noMaxUnavailableCRP.Spec.Strategy.RollingUpdate.MaxUnavailable = &intstr.IntOrString{
		Type:   intstr.Int,
		IntVal: 0,
	}
	noMaxSurgeCRP := clusterResourcePlacementForTest("test",
		createPlacementPolicyForTest(fleetv1beta1.PickNPlacementType, 5))
	noMaxSurgeCRP.Spec.Strategy.RollingUpdate.MaxSurge = &intstr.IntOrString{
		Type:   intstr.Int,
		IntVal: 0,
	}
	tests := map[string]struct {
		allBindings                []*fleetv1beta1.ClusterResourceBinding
		latestResourceSnapshotName string
		crp                        *fleetv1beta1.ClusterResourcePlacement
		tobeUpdatedBindings        []int
		needRoll                   bool
	}{
		// TODO: add more tests
		"test bound with out dated bindings": {
			allBindings: []*fleetv1beta1.ClusterResourceBinding{
				generateClusterResourceBinding(fleetv1beta1.BindingStateScheduled, "snapshot-1", cluster1),
			},
			latestResourceSnapshotName: "snapshot-2",
			crp: clusterResourcePlacementForTest("test",
				createPlacementPolicyForTest(fleetv1beta1.PickAllPlacementType, 0)),
			tobeUpdatedBindings: []int{0},
			needRoll:            true,
		},
		"test bound with failed to apply bindings": {
			allBindings: []*fleetv1beta1.ClusterResourceBinding{
				generateFailedToApplyClusterResourceBinding(fleetv1beta1.BindingStateBound, "snapshot-1", cluster1),
				generateClusterResourceBinding(fleetv1beta1.BindingStateBound, "snapshot-1", cluster2),
				generateClusterResourceBinding(fleetv1beta1.BindingStateBound, "snapshot-1", cluster3),
				generateClusterResourceBinding(fleetv1beta1.BindingStateBound, "snapshot-1", cluster4),
				generateClusterResourceBinding(fleetv1beta1.BindingStateBound, "snapshot-1", cluster5),
			},
			latestResourceSnapshotName: "snapshot-2",
			crp: clusterResourcePlacementForTest("test",
				createPlacementPolicyForTest(fleetv1beta1.PickNPlacementType, 5)),
			tobeUpdatedBindings: []int{0},
			needRoll:            true,
		},
		"test bound with failed to apply bindings when there is no max unavailable allowed": {
			allBindings: []*fleetv1beta1.ClusterResourceBinding{
				generateFailedToApplyClusterResourceBinding(fleetv1beta1.BindingStateBound, "snapshot-1", cluster1),
				generateFailedToApplyClusterResourceBinding(fleetv1beta1.BindingStateBound, "snapshot-1", cluster2),
				generateFailedToApplyClusterResourceBinding(fleetv1beta1.BindingStateBound, "snapshot-1", cluster3),
				generateClusterResourceBinding(fleetv1beta1.BindingStateBound, "snapshot-1", cluster4),
				generateClusterResourceBinding(fleetv1beta1.BindingStateBound, "snapshot-1", cluster5),
			},
			latestResourceSnapshotName: "snapshot-2",
			crp:                        noMaxUnavailableCRP,
			tobeUpdatedBindings:        []int{0, 1, 2},
			needRoll:                   true,
		},
		"test no binding when there is no max unavailable allowed": {
			allBindings: []*fleetv1beta1.ClusterResourceBinding{
				generateClusterResourceBinding(fleetv1beta1.BindingStateBound, "snapshot-1", cluster1),
				generateClusterResourceBinding(fleetv1beta1.BindingStateBound, "snapshot-1", cluster2),
				generateClusterResourceBinding(fleetv1beta1.BindingStateBound, "snapshot-1", cluster3),
				generateClusterResourceBinding(fleetv1beta1.BindingStateBound, "snapshot-1", cluster4),
				generateClusterResourceBinding(fleetv1beta1.BindingStateBound, "snapshot-1", cluster5),
			},
			latestResourceSnapshotName: "snapshot-2",
			crp:                        noMaxUnavailableCRP,
			tobeUpdatedBindings:        []int{},
			needRoll:                   true,
		},
		"test with no bindings": {
			allBindings:                []*fleetv1beta1.ClusterResourceBinding{},
			latestResourceSnapshotName: "snapshot-2",
			crp: clusterResourcePlacementForTest("test",
				createPlacementPolicyForTest(fleetv1beta1.PickNPlacementType, 5)),
			tobeUpdatedBindings: []int{},
			needRoll:            false,
		},
		"test with scheduled bindings": {
			allBindings: []*fleetv1beta1.ClusterResourceBinding{
				generateClusterResourceBinding(fleetv1beta1.BindingStateScheduled, "snapshot-1", cluster1),
				generateFailedToApplyClusterResourceBinding(fleetv1beta1.BindingStateScheduled, "snapshot-1", cluster2),
			},
			latestResourceSnapshotName: "snapshot-2",
			crp: clusterResourcePlacementForTest("test",
				createPlacementPolicyForTest(fleetv1beta1.PickNPlacementType, 2)),
			tobeUpdatedBindings: []int{0, 1},
			needRoll:            true,
		},
		"test remove unscheduled bindings": {
			allBindings: []*fleetv1beta1.ClusterResourceBinding{
				generateClusterResourceBinding(fleetv1beta1.BindingStateScheduled, "snapshot-1", cluster1),
				generateClusterResourceBinding(fleetv1beta1.BindingStateUnscheduled, "snapshot-1", cluster2),
				generateClusterResourceBinding(fleetv1beta1.BindingStateScheduled, "snapshot-1", cluster3),
				generateClusterResourceBinding(fleetv1beta1.BindingStateUnscheduled, "snapshot-1", cluster4),
			},
			latestResourceSnapshotName: "snapshot-1",
			crp: clusterResourcePlacementForTest("test",
				createPlacementPolicyForTest(fleetv1beta1.PickNPlacementType, 4)),
			tobeUpdatedBindings: []int{0, 2},
			needRoll:            true,
		},
	}
	for name, tt := range tests {
		t.Run(name, func(t *testing.T) {
			gotUpdatedBindings, gotNeedRoll := pickBindingsToRoll(tt.allBindings, tt.latestResourceSnapshotName, tt.crp)
			tobeUpdatedBindings := make([]*fleetv1beta1.ClusterResourceBinding, 0)
			for _, index := range tt.tobeUpdatedBindings {
				tobeUpdatedBindings = append(tobeUpdatedBindings, tt.allBindings[index])
			}
			if !reflect.DeepEqual(gotUpdatedBindings, tobeUpdatedBindings) {
				t.Errorf("pickBindingsToRoll test `%s` gotUpdatedBindings = %v, wantReady %v", name, gotUpdatedBindings, tt.tobeUpdatedBindings)
			}
			if gotNeedRoll != tt.needRoll {
				t.Errorf("pickBindingsToRoll test `%s` gotNeedRoll = %v, wantReady %v", name, gotNeedRoll, tt.needRoll)
			}
		})
	}
}

func createPlacementPolicyForTest(placementType fleetv1beta1.PlacementType, numberOfClusters int32) *fleetv1beta1.PlacementPolicy {
	return &fleetv1beta1.PlacementPolicy{
		PlacementType:    placementType,
		NumberOfClusters: pointer.Int32(numberOfClusters),
		Affinity: &fleetv1beta1.Affinity{
			ClusterAffinity: &fleetv1beta1.ClusterAffinity{
				RequiredDuringSchedulingIgnoredDuringExecution: &fleetv1beta1.ClusterSelector{
					ClusterSelectorTerms: []fleetv1beta1.ClusterSelectorTerm{
						{
							LabelSelector: metav1.LabelSelector{
								MatchLabels: map[string]string{
									"key1": "value1",
								},
							},
						},
					},
				},
			},
		},
	}
}

func clusterResourcePlacementForTest(crpName string, policy *fleetv1beta1.PlacementPolicy) *fleetv1beta1.ClusterResourcePlacement {
	return &fleetv1beta1.ClusterResourcePlacement{
		ObjectMeta: metav1.ObjectMeta{
			Name: crpName,
		},
		Spec: fleetv1beta1.ClusterResourcePlacementSpec{
			ResourceSelectors: []fleetv1beta1.ClusterResourceSelector{
				{
					Group:   corev1.GroupName,
					Version: "v1",
					Kind:    "Service",
					LabelSelector: &metav1.LabelSelector{
						MatchLabels: map[string]string{"region": "east"},
					},
				},
			},
			Policy: policy,
			Strategy: fleetv1beta1.RolloutStrategy{
				Type: fleetv1beta1.RollingUpdateRolloutStrategyType,
				RollingUpdate: &fleetv1beta1.RollingUpdateConfig{
					MaxUnavailable: &intstr.IntOrString{
						Type:   intstr.String,
						StrVal: "20%",
					},
					MaxSurge: &intstr.IntOrString{
						Type:   intstr.Int,
						IntVal: 3,
					},
					UnavailablePeriodSeconds: pointer.Int(1),
				},
			},
		},
	}
}

func generateFailedToApplyClusterResourceBinding(state fleetv1beta1.BindingState, resourceSnapshotName, targetCluster string) *fleetv1beta1.ClusterResourceBinding {
	binding := generateClusterResourceBinding(state, resourceSnapshotName, targetCluster)
	binding.Status.Conditions = append(binding.Status.Conditions, metav1.Condition{
		Type:   string(fleetv1beta1.ResourceBindingApplied),
		Status: metav1.ConditionFalse,
	})
	return binding
}<|MERGE_RESOLUTION|>--- conflicted
+++ resolved
@@ -228,94 +228,6 @@
 		toBeUpgradedBinding        []*fleetv1beta1.ClusterResourceBinding
 		wantErr                    bool
 	}{
-<<<<<<< HEAD
-		// TODO: Add negative test cases with fake client
-
-=======
-		"test update binding with nil toBeUpgradedBinding": {
-			name:                       "Nil toBeUpgradedBinding",
-			Client:                     &test.MockClient{},
-			latestResourceSnapshotName: "snapshot-2",
-			toBeUpgradedBinding:        nil,
-			wantErr:                    false,
-		},
-		"test update binding with empty toBeUpgradedBinding": {
-			name:                       "Empty toBeUpgradedBinding",
-			Client:                     &test.MockClient{},
-			latestResourceSnapshotName: "snapshot-2",
-			toBeUpgradedBinding:        []*fleetv1beta1.ClusterResourceBinding{},
-			wantErr:                    false,
-		},
-		"test update binding with failed binding": {
-			name: "Binding State with update error",
-			Client: &test.MockClient{
-				MockUpdate: func(ctx context.Context, obj client.Object, opts ...client.UpdateOption) error {
-					return errors.New("Failed to update binding")
-				},
-			},
-			latestResourceSnapshotName: "snapshot-2",
-			toBeUpgradedBinding: []*fleetv1beta1.ClusterResourceBinding{
-				generateFailedToApplyClusterResourceBinding(fleetv1beta1.BindingStateBound, "snapshot-1", cluster1),
-			},
-			wantErr: true,
-		},
-		"test update binding with error for scheduled state": {
-			name: "Scheduled state with update error",
-			Client: &test.MockClient{
-				MockUpdate: func(ctx context.Context, obj client.Object, opts ...client.UpdateOption) error {
-					// Return an error for the scheduled state
-					if obj.(*fleetv1beta1.ClusterResourceBinding).Spec.State == fleetv1beta1.BindingStateBound {
-						return errors.New("Failed to mark binding")
-					}
-					return nil
-				},
-			},
-			latestResourceSnapshotName: "snapshot-1",
-			toBeUpgradedBinding: []*fleetv1beta1.ClusterResourceBinding{
-				generateClusterResourceBinding(fleetv1beta1.BindingStateScheduled, "snapshot-1", cluster1),
-			},
-			wantErr: true,
-		},
-		"test update binding with unscheduled state": {
-			name: "Delete unscheduled state",
-			Client: &test.MockClient{
-				MockDelete: func(ctx context.Context, obj client.Object, opts ...client.DeleteOption) error {
-					return nil
-				},
-			},
-			latestResourceSnapshotName: "snapshot-2",
-			toBeUpgradedBinding: []*fleetv1beta1.ClusterResourceBinding{
-				generateClusterResourceBinding(fleetv1beta1.BindingStateUnscheduled, "snapshot-1", cluster1),
-			},
-			wantErr: false,
-		},
-		"test update binding with error for unscheduled state": {
-			name: "Delete unscheduled state with error",
-			Client: &test.MockClient{
-				MockDelete: func(ctx context.Context, obj client.Object, opts ...client.DeleteOption) error {
-					return errors.New("Failed to delete unselected binding")
-				},
-			},
-			latestResourceSnapshotName: "snapshot-2",
-			toBeUpgradedBinding: []*fleetv1beta1.ClusterResourceBinding{
-				generateClusterResourceBinding(fleetv1beta1.BindingStateUnscheduled, "snapshot-1", cluster1),
-			},
-			wantErr: true,
-		},
-		"test update binding with IsNotFound error for unscheduled state": {
-			name: "Delete unscheduled state with IsNotFound error",
-			Client: &test.MockClient{
-				MockDelete: func(ctx context.Context, obj client.Object, opts ...client.DeleteOption) error {
-					return apierrors.NewNotFound(schema.GroupResource{}, "invalid")
-				},
-			},
-			latestResourceSnapshotName: "snapshot-2",
-			toBeUpgradedBinding: []*fleetv1beta1.ClusterResourceBinding{
-				generateClusterResourceBinding(fleetv1beta1.BindingStateUnscheduled, "snapshot-1", cluster1),
-			},
-			wantErr: false,
-		},
->>>>>>> cb340639
 	}
 	for name, tt := range tests {
 		t.Run(name, func(t *testing.T) {
