/*
Copyright (c) Microsoft Corporation.
Licensed under the MIT license.
*/

package rollout

import (
	"context"
	"errors"
	"testing"
	"time"

	"github.com/google/go-cmp/cmp"
	"github.com/google/go-cmp/cmp/cmpopts"
	corev1 "k8s.io/api/core/v1"
	metav1 "k8s.io/apimachinery/pkg/apis/meta/v1"
	"k8s.io/apimachinery/pkg/runtime"
	"k8s.io/apimachinery/pkg/util/intstr"
	"k8s.io/client-go/util/workqueue"
	"k8s.io/utils/ptr"
	"sigs.k8s.io/controller-runtime/pkg/client"
	"sigs.k8s.io/controller-runtime/pkg/client/fake"
	"sigs.k8s.io/controller-runtime/pkg/controller/controllertest"

	clusterv1beta1 "go.goms.io/fleet/apis/cluster/v1beta1"
	fleetv1alpha1 "go.goms.io/fleet/apis/placement/v1alpha1"
	fleetv1beta1 "go.goms.io/fleet/apis/placement/v1beta1"
	"go.goms.io/fleet/pkg/controllers/workapplier"
	"go.goms.io/fleet/pkg/utils/condition"
	"go.goms.io/fleet/pkg/utils/controller"
)

var (
	now = time.Now()

	cluster1 = "cluster-1"
	cluster2 = "cluster-2"
	cluster3 = "cluster-3"
	cluster4 = "cluster-4"
	cluster5 = "cluster-5"
	cluster6 = "cluster-6"

	crpName = "test-crp"

	cmpOptions = []cmp.Option{
		cmp.AllowUnexported(toBeUpdatedBinding{}),
		cmpopts.EquateEmpty(),
		cmpopts.IgnoreFields(fleetv1beta1.ClusterResourceBinding{}, "TypeMeta"),
		cmpopts.IgnoreFields(metav1.ObjectMeta{}, "ResourceVersion"),
		cmpopts.SortSlices(func(b1, b2 fleetv1beta1.ClusterResourceBinding) bool {
			return b1.Name < b2.Name
		}),
		cmpopts.IgnoreFields(metav1.Condition{}, "Message"),
		cmpopts.SortSlices(func(c1, c2 metav1.Condition) bool {
			return c1.Type < c2.Type
		}),
		cmp.Comparer(func(t1, t2 metav1.Time) bool {
			if t1.Time.IsZero() || t2.Time.IsZero() {
				return true // treat them as equal
			}
			if t1.Time.After(t2.Time) {
				t1, t2 = t2, t1 // ensure t1 is always before t2
			}
			// we're within the margin (10s) if x + margin >= y
			return !t1.Time.Add(10 * time.Second).Before(t2.Time)
		}),
	}

	defaultUnavailablePeriod = time.Duration(3)
)

func serviceScheme(t *testing.T) *runtime.Scheme {
	scheme := runtime.NewScheme()
	if err := fleetv1beta1.AddToScheme(scheme); err != nil {
		t.Fatalf("Failed to add placement v1beta1 scheme: %v", err)
	}
	if err := clusterv1beta1.AddToScheme(scheme); err != nil {
		t.Fatalf("Failed to add cluster v1beta1 scheme: %v", err)
	}
	if err := fleetv1alpha1.AddToScheme(scheme); err != nil {
		t.Fatalf("Failed to add placement v1alpha1 scheme: %v", err)
	}
	return scheme
}

func TestReconcilerHandleResourceSnapshot(t *testing.T) {
	tests := map[string]struct {
		snapshot      client.Object
		shouldEnqueue bool
	}{
		"test enqueue a new master active resourceSnapshot": {
			snapshot: &fleetv1beta1.ClusterResourceSnapshot{
				ObjectMeta: metav1.ObjectMeta{
					Labels: map[string]string{
						fleetv1beta1.CRPTrackingLabel:      "placement",
						fleetv1beta1.IsLatestSnapshotLabel: "true",
					},
					Annotations: map[string]string{
						fleetv1beta1.ResourceGroupHashAnnotation: "hash",
					},
				},
			},
			shouldEnqueue: true,
		},
		"test skip a none master active resourceSnapshot": {
			snapshot: &fleetv1beta1.ClusterResourceSnapshot{
				ObjectMeta: metav1.ObjectMeta{
					Labels: map[string]string{
						fleetv1beta1.CRPTrackingLabel:      "placement",
						fleetv1beta1.IsLatestSnapshotLabel: "true",
					},
				},
			},
			shouldEnqueue: false,
		},
		"test skip a none active master resourceSnapshot": {
			snapshot: &fleetv1beta1.ClusterResourceSnapshot{
				ObjectMeta: metav1.ObjectMeta{
					Labels: map[string]string{
						fleetv1beta1.CRPTrackingLabel: "placement",
					},
					Annotations: map[string]string{
						fleetv1beta1.ResourceGroupHashAnnotation: "1",
					},
				},
			},
			shouldEnqueue: false,
		},
		"test skip a none active none master resourceSnapshot": {
			snapshot: &fleetv1beta1.ClusterResourceSnapshot{
				ObjectMeta: metav1.ObjectMeta{
					Labels: map[string]string{
						fleetv1beta1.CRPTrackingLabel: "placement",
					},
				},
			},
			shouldEnqueue: false,
		},
		"test skip a malformatted active  master resourceSnapshot": {
			snapshot: &fleetv1beta1.ClusterResourceSnapshot{
				ObjectMeta: metav1.ObjectMeta{
					Labels: map[string]string{
						fleetv1beta1.IsLatestSnapshotLabel: "true",
					},
					Annotations: map[string]string{
						fleetv1beta1.ResourceGroupHashAnnotation: "1",
					},
				},
			},
			shouldEnqueue: false,
		},
	}
	for name, tt := range tests {
		t.Run(name, func(t *testing.T) {
			queue := &controllertest.Queue{Interface: workqueue.New()}
			handleResourceSnapshot(tt.snapshot, queue)
			if tt.shouldEnqueue && queue.Len() == 0 {
				t.Errorf("handleResourceSnapshot test `%s` didn't queue the object when it should enqueue", name)
			}
			if !tt.shouldEnqueue && queue.Len() != 0 {
				t.Errorf("handleResourceSnapshot test `%s` queue the object when it should not enqueue", name)
			}
		})
	}
}

func TestReconcilerHandleResourceBinding(t *testing.T) {
	tests := map[string]struct {
		resourceBinding client.Object
		shouldEnqueue   bool
	}{
		"test enqueue a good resourceBinding": {
			resourceBinding: &fleetv1beta1.ClusterResourceBinding{
				ObjectMeta: metav1.ObjectMeta{
					Labels: map[string]string{
						fleetv1beta1.CRPTrackingLabel: "placement",
					},
				},
			},
			shouldEnqueue: true,
		},
		"test skip a malformatted resourceBinding": {
			resourceBinding: &fleetv1beta1.ClusterResourceSnapshot{
				ObjectMeta: metav1.ObjectMeta{},
			},
			shouldEnqueue: false,
		},
	}
	for name, tt := range tests {
		t.Run(name, func(t *testing.T) {
			queue := &controllertest.Queue{Interface: workqueue.New()}
			enqueueResourceBinding(tt.resourceBinding, queue)
			if tt.shouldEnqueue && queue.Len() == 0 {
				t.Errorf("enqueueResourceBinding test `%s` didn't queue the object when it should enqueue", name)
			}
			if !tt.shouldEnqueue && queue.Len() != 0 {
				t.Errorf("handleResourceSnapshot test `%s` queue the object when it should not enqueue", name)
			}
		})
	}
}

func TestWaitForResourcesToCleanUp(t *testing.T) {
	tests := map[string]struct {
		allBindings []*fleetv1beta1.ClusterResourceBinding
		wantWait    bool
		wantErr     bool
	}{
		"test deleting binding block schedule binding on the same cluster": {
			allBindings: []*fleetv1beta1.ClusterResourceBinding{
				generateClusterResourceBinding(fleetv1beta1.BindingStateScheduled, "snapshot-1", cluster1),
				setDeletionTimeStampForBinding(generateClusterResourceBinding(fleetv1beta1.BindingStateUnscheduled, "snapshot-1", cluster1)),
			},
			wantWait: true,
			wantErr:  false,
		},
		"test deleting binding not block binding on different cluster": {
			allBindings: []*fleetv1beta1.ClusterResourceBinding{
				generateClusterResourceBinding(fleetv1beta1.BindingStateScheduled, "snapshot-1", cluster1),
				setDeletionTimeStampForBinding(generateClusterResourceBinding(fleetv1beta1.BindingStateUnscheduled, "snapshot-1", cluster2)),
				generateClusterResourceBinding(fleetv1beta1.BindingStateBound, "snapshot-1", cluster3),
			},
			wantWait: false,
			wantErr:  false,
		},
		"test deleting binding cannot co-exsit with a bound binding on same cluster": {
			allBindings: []*fleetv1beta1.ClusterResourceBinding{
				setDeletionTimeStampForBinding(generateClusterResourceBinding(fleetv1beta1.BindingStateUnscheduled, "snapshot-1", cluster1)),
				generateClusterResourceBinding(fleetv1beta1.BindingStateBound, "snapshot-1", cluster1),
			},
			wantWait: false,
			wantErr:  true,
		},
		"test no two non-deleting binding can co-exsit on same cluster, case one": {
			allBindings: []*fleetv1beta1.ClusterResourceBinding{
				generateClusterResourceBinding(fleetv1beta1.BindingStateScheduled, "snapshot-2", cluster1),
				generateClusterResourceBinding(fleetv1beta1.BindingStateBound, "snapshot-1", cluster1),
			},
			wantWait: false,
			wantErr:  true,
		},
		"test no two non-deleting binding can co-exsit on same cluster, case two": {
			allBindings: []*fleetv1beta1.ClusterResourceBinding{
				generateClusterResourceBinding(fleetv1beta1.BindingStateScheduled, "snapshot-2", cluster1),
				generateClusterResourceBinding(fleetv1beta1.BindingStateUnscheduled, "snapshot-1", cluster1),
			},
			wantWait: false,
			wantErr:  true,
		},
	}
	for name, tt := range tests {
		crp := &fleetv1beta1.ClusterResourcePlacement{}
		t.Run(name, func(t *testing.T) {
			gotWait, err := waitForResourcesToCleanUp(tt.allBindings, crp)
			if (err != nil) != tt.wantErr {
				t.Errorf("waitForResourcesToCleanUp test `%s` error = %v, wantErr %v", name, err, tt.wantErr)
				return
			}
			if err != nil && !errors.Is(err, controller.ErrUnexpectedBehavior) {
				t.Errorf("waitForResourcesToCleanUp test `%s` get an unexpected error = %v", name, err)
			}
			if gotWait != tt.wantWait {
				t.Errorf("waitForResourcesToCleanUp test `%s` gotWait = %v, wantWait %v", name, gotWait, tt.wantWait)
			}
		})
	}
}

func TestUpdateBindings(t *testing.T) {
	currentTime := time.Now()
	oldTransitionTime := metav1.NewTime(currentTime.Add(-1 * time.Hour))

	tests := map[string]struct {
		skipPuttingBindings bool // whether skip to put the bindings into the api server
		// build toBeUpdatedBinding with currentBinding and desiredBinding
		bindings            []fleetv1beta1.ClusterResourceBinding
		desiredBindingsSpec []fleetv1beta1.ResourceBindingSpec
		wantBindings        []fleetv1beta1.ClusterResourceBinding
		wantErr             error
	}{
		"update bindings with nil": {
			bindings:     nil,
			wantBindings: nil,
		},
		"update bindings with empty": {
			bindings:     []fleetv1beta1.ClusterResourceBinding{},
			wantBindings: nil,
		},
		"update a bounded binding with latest resources": {
			bindings: []fleetv1beta1.ClusterResourceBinding{
				{
					ObjectMeta: metav1.ObjectMeta{
						Name:       "binding-1",
						Generation: 15,
					},
					Spec: fleetv1beta1.ResourceBindingSpec{
						State:                fleetv1beta1.BindingStateBound,
						TargetCluster:        cluster1,
						ResourceSnapshotName: "snapshot-1",
					},
				},
			},
			desiredBindingsSpec: []fleetv1beta1.ResourceBindingSpec{
				{
					State:                            fleetv1beta1.BindingStateBound,
					TargetCluster:                    cluster1,
					ResourceSnapshotName:             "snapshot-2",
					ClusterResourceOverrideSnapshots: []string{"cro-1", "cro-2"},
					ResourceOverrideSnapshots:        []fleetv1beta1.NamespacedName{{Name: "ro-1", Namespace: "ns-1"}},
				},
			},
			wantBindings: []fleetv1beta1.ClusterResourceBinding{
				{
					ObjectMeta: metav1.ObjectMeta{
						Name:       "binding-1",
						Generation: 15,
					},
					Spec: fleetv1beta1.ResourceBindingSpec{
						State:                            fleetv1beta1.BindingStateBound,
						TargetCluster:                    cluster1,
						ResourceSnapshotName:             "snapshot-2",
						ClusterResourceOverrideSnapshots: []string{"cro-1", "cro-2"},
						ResourceOverrideSnapshots:        []fleetv1beta1.NamespacedName{{Name: "ro-1", Namespace: "ns-1"}},
					},
					Status: fleetv1beta1.ResourceBindingStatus{
						Conditions: []metav1.Condition{
							{
								Type:               string(fleetv1beta1.ResourceBindingRolloutStarted),
								Status:             metav1.ConditionTrue,
								ObservedGeneration: 15,
								LastTransitionTime: metav1.NewTime(currentTime),
								Reason:             condition.RolloutStartedReason,
							},
						},
					},
				},
			},
		},
		"update a bounded binding (having status) with latest resources": {
			bindings: []fleetv1beta1.ClusterResourceBinding{
				{
					ObjectMeta: metav1.ObjectMeta{
						Name:       "binding-1",
						Generation: 15,
					},
					Spec: fleetv1beta1.ResourceBindingSpec{
						State:                fleetv1beta1.BindingStateBound,
						TargetCluster:        cluster1,
						ResourceSnapshotName: "snapshot-1",
					},
					Status: fleetv1beta1.ResourceBindingStatus{
						Conditions: []metav1.Condition{
							{
								Type:               string(fleetv1beta1.ResourceBindingRolloutStarted),
								Status:             metav1.ConditionTrue,
								ObservedGeneration: 15,
								Reason:             condition.RolloutStartedReason,
								LastTransitionTime: oldTransitionTime,
							},
						},
					},
				},
			},
			desiredBindingsSpec: []fleetv1beta1.ResourceBindingSpec{
				{
					State:                            fleetv1beta1.BindingStateBound,
					TargetCluster:                    cluster1,
					ResourceSnapshotName:             "snapshot-2",
					ClusterResourceOverrideSnapshots: []string{"cro-1", "cro-2"},
					ResourceOverrideSnapshots:        []fleetv1beta1.NamespacedName{{Name: "ro-1", Namespace: "ns-1"}},
				},
			},
			wantBindings: []fleetv1beta1.ClusterResourceBinding{
				{
					ObjectMeta: metav1.ObjectMeta{
						Name:       "binding-1",
						Generation: 15, // note, the fake client doesn't update the generation
					},
					Spec: fleetv1beta1.ResourceBindingSpec{
						State:                            fleetv1beta1.BindingStateBound,
						TargetCluster:                    cluster1,
						ResourceSnapshotName:             "snapshot-2",
						ClusterResourceOverrideSnapshots: []string{"cro-1", "cro-2"},
						ResourceOverrideSnapshots:        []fleetv1beta1.NamespacedName{{Name: "ro-1", Namespace: "ns-1"}},
					},
					Status: fleetv1beta1.ResourceBindingStatus{
						Conditions: []metav1.Condition{
							{
								Type:               string(fleetv1beta1.ResourceBindingRolloutStarted),
								Status:             metav1.ConditionTrue,
								ObservedGeneration: 15,
								LastTransitionTime: oldTransitionTime,
								Reason:             condition.RolloutStartedReason,
							},
						},
					},
				},
			},
		},
		"update a scheduled binding with latest resources": {
			bindings: []fleetv1beta1.ClusterResourceBinding{
				{
					ObjectMeta: metav1.ObjectMeta{
						Name:       "binding-1",
						Generation: 15,
					},
					Spec: fleetv1beta1.ResourceBindingSpec{
						State:         fleetv1beta1.BindingStateScheduled,
						TargetCluster: cluster1,
					},
					Status: fleetv1beta1.ResourceBindingStatus{
						Conditions: []metav1.Condition{
							{
								Type:               string(fleetv1beta1.ResourceBindingRolloutStarted),
								Status:             metav1.ConditionFalse,
								ObservedGeneration: 15,
								Reason:             condition.RolloutNotStartedYetReason,
								LastTransitionTime: oldTransitionTime,
							},
						},
					},
				},
			},
			desiredBindingsSpec: []fleetv1beta1.ResourceBindingSpec{
				{
					State:                            fleetv1beta1.BindingStateBound,
					TargetCluster:                    cluster1,
					ResourceSnapshotName:             "snapshot-2",
					ClusterResourceOverrideSnapshots: []string{"cro-1", "cro-2"},
					ResourceOverrideSnapshots:        []fleetv1beta1.NamespacedName{{Name: "ro-1", Namespace: "ns-1"}},
				},
			},
			wantBindings: []fleetv1beta1.ClusterResourceBinding{
				{
					ObjectMeta: metav1.ObjectMeta{
						Name:       "binding-1",
						Generation: 15,
					},
					Spec: fleetv1beta1.ResourceBindingSpec{
						State:                            fleetv1beta1.BindingStateBound,
						TargetCluster:                    cluster1,
						ResourceSnapshotName:             "snapshot-2",
						ClusterResourceOverrideSnapshots: []string{"cro-1", "cro-2"},
						ResourceOverrideSnapshots:        []fleetv1beta1.NamespacedName{{Name: "ro-1", Namespace: "ns-1"}},
					},
					Status: fleetv1beta1.ResourceBindingStatus{
						Conditions: []metav1.Condition{
							{
								Type:               string(fleetv1beta1.ResourceBindingRolloutStarted),
								Status:             metav1.ConditionTrue,
								ObservedGeneration: 15,
								Reason:             condition.RolloutStartedReason,
								LastTransitionTime: metav1.NewTime(currentTime),
							},
						},
					},
				},
			},
		},
		"delete an unscheduled binding": {
			bindings: []fleetv1beta1.ClusterResourceBinding{
				{
					ObjectMeta: metav1.ObjectMeta{
						Name:       "binding-1",
						Generation: 15,
					},
					Spec: fleetv1beta1.ResourceBindingSpec{
						State:                fleetv1beta1.BindingStateUnscheduled,
						TargetCluster:        cluster1,
						ResourceSnapshotName: "snapshot-1",
					},
				},
			},
			wantBindings: []fleetv1beta1.ClusterResourceBinding{},
		},
		"delete an not found unscheduled binding": {
			skipPuttingBindings: true,
			bindings: []fleetv1beta1.ClusterResourceBinding{
				{
					ObjectMeta: metav1.ObjectMeta{
						Name:       "binding-1",
						Generation: 15,
					},
					Spec: fleetv1beta1.ResourceBindingSpec{
						State:                fleetv1beta1.BindingStateUnscheduled,
						TargetCluster:        cluster1,
						ResourceSnapshotName: "snapshot-1",
					},
				},
			},
			wantBindings: []fleetv1beta1.ClusterResourceBinding{},
		},
		"update multiple bindings": {
			bindings: []fleetv1beta1.ClusterResourceBinding{
				{
					ObjectMeta: metav1.ObjectMeta{
						Name:       "binding-1",
						Generation: 15,
					},
					Spec: fleetv1beta1.ResourceBindingSpec{
						State:         fleetv1beta1.BindingStateScheduled,
						TargetCluster: cluster1,
					},
				},
				{
					ObjectMeta: metav1.ObjectMeta{
						Name:       "binding-2",
						Generation: 1,
					},
					Spec: fleetv1beta1.ResourceBindingSpec{
						State:                fleetv1beta1.BindingStateBound,
						TargetCluster:        cluster2,
						ResourceSnapshotName: "snapshot-2",
					},
				},
			},
			desiredBindingsSpec: []fleetv1beta1.ResourceBindingSpec{
				{
					State:                            fleetv1beta1.BindingStateBound,
					TargetCluster:                    cluster1,
					ResourceSnapshotName:             "snapshot-1",
					ClusterResourceOverrideSnapshots: []string{"cro-1", "cro-2"},
					ResourceOverrideSnapshots:        []fleetv1beta1.NamespacedName{{Name: "ro-1", Namespace: "ns-1"}},
				},
				{
					State:                fleetv1beta1.BindingStateBound,
					TargetCluster:        cluster2,
					ResourceSnapshotName: "snapshot-3",
				},
			},
			wantBindings: []fleetv1beta1.ClusterResourceBinding{
				{
					ObjectMeta: metav1.ObjectMeta{
						Name:       "binding-1",
						Generation: 15,
					},
					Spec: fleetv1beta1.ResourceBindingSpec{
						State:                            fleetv1beta1.BindingStateBound,
						TargetCluster:                    cluster1,
						ResourceSnapshotName:             "snapshot-1",
						ClusterResourceOverrideSnapshots: []string{"cro-1", "cro-2"},
						ResourceOverrideSnapshots:        []fleetv1beta1.NamespacedName{{Name: "ro-1", Namespace: "ns-1"}},
					},
					Status: fleetv1beta1.ResourceBindingStatus{
						Conditions: []metav1.Condition{
							{
								Type:               string(fleetv1beta1.ResourceBindingRolloutStarted),
								Status:             metav1.ConditionTrue,
								ObservedGeneration: 15,
								LastTransitionTime: metav1.NewTime(currentTime),
								Reason:             condition.RolloutStartedReason,
							},
						},
					},
				},
				{
					ObjectMeta: metav1.ObjectMeta{
						Name:       "binding-2",
						Generation: 1,
					},
					Spec: fleetv1beta1.ResourceBindingSpec{
						State:                fleetv1beta1.BindingStateBound,
						TargetCluster:        cluster2,
						ResourceSnapshotName: "snapshot-3",
					},
					Status: fleetv1beta1.ResourceBindingStatus{
						Conditions: []metav1.Condition{
							{
								Type:               string(fleetv1beta1.ResourceBindingRolloutStarted),
								Status:             metav1.ConditionTrue,
								ObservedGeneration: 1,
								LastTransitionTime: metav1.NewTime(currentTime),
								Reason:             condition.RolloutStartedReason,
							},
						},
					},
				},
			},
		},
	}
	for name, tt := range tests {
		t.Run(name, func(t *testing.T) {
			var objects []client.Object
			for i := range tt.bindings {
				objects = append(objects, &tt.bindings[i])
			}
			scheme := serviceScheme(t)
			fakeClient := fake.NewClientBuilder().
				WithScheme(scheme).
				WithObjects(objects...).
				WithStatusSubresource(objects...).
				Build()
			r := Reconciler{
				Client: fakeClient,
			}
			ctx := context.Background()
			inputs := make([]toBeUpdatedBinding, len(tt.bindings))
			for i := range tt.bindings {
				// Get the data from the api server first so that the update won't fail because of the revision.
				if err := fakeClient.Get(ctx, client.ObjectKey{Name: tt.bindings[i].Name}, &tt.bindings[i]); err != nil {
					t.Fatalf("failed to get the binding: %v", err)
				}
				inputs[i] = toBeUpdatedBinding{
					currentBinding: &tt.bindings[i],
				}
				if tt.desiredBindingsSpec != nil {
					inputs[i].desiredBinding = tt.bindings[i].DeepCopy()
					inputs[i].desiredBinding.Spec = tt.desiredBindingsSpec[i]
				}
			}
			err := r.updateBindings(ctx, inputs)
			if (err != nil) != (tt.wantErr != nil) || err != nil && !errors.Is(err, tt.wantErr) {
				t.Fatalf("updateBindings() error = %v, wantErr %v", err, tt.wantErr)
			}
			if err != nil {
				return
			}
			bindingList := &fleetv1beta1.ClusterResourceBindingList{}
			if err := fakeClient.List(ctx, bindingList); err != nil {
				t.Fatalf("ClusterResourceBinding List() got error %v, want no err", err)
			}
			if diff := cmp.Diff(tt.wantBindings, bindingList.Items, cmpOptions...); diff != "" {
				t.Errorf("clusterResourceSnapshot List() mismatch (-want, +got):\n%s", diff)
			}
		})
	}
}

func TestIsBindingReady(t *testing.T) {
	tests := map[string]struct {
		binding         *fleetv1beta1.ClusterResourceBinding
		readyTimeCutOff time.Time
		wantReady       bool
		wantWaitTime    time.Duration
	}{
		"binding available (trackable) is ready": {
			binding: &fleetv1beta1.ClusterResourceBinding{
				ObjectMeta: metav1.ObjectMeta{
					Generation: 10,
				},
				Status: fleetv1beta1.ResourceBindingStatus{
					Conditions: []metav1.Condition{
						{
							Type:               string(fleetv1beta1.ResourceBindingAvailable),
							Status:             metav1.ConditionTrue,
							ObservedGeneration: 10,
							Reason:             "any",
						},
					},
				},
			},
			readyTimeCutOff: now,
			wantReady:       true,
			wantWaitTime:    0,
		},
		"binding available (not trackable) before the ready time cut off should return ready": {
			binding: &fleetv1beta1.ClusterResourceBinding{
				ObjectMeta: metav1.ObjectMeta{
					Generation: 10,
				},
				Status: fleetv1beta1.ResourceBindingStatus{
					Conditions: []metav1.Condition{
						{
							Type:               string(fleetv1beta1.ResourceBindingAvailable),
							Status:             metav1.ConditionTrue,
							ObservedGeneration: 10,
							LastTransitionTime: metav1.Time{
								Time: now.Add(-time.Millisecond),
							},
							Reason: condition.WorkNotAvailabilityTrackableReason,
						},
					},
				},
			},
			readyTimeCutOff: now,
			wantReady:       true,
			wantWaitTime:    0,
		},
		"binding available (not trackable) after the ready time cut off should return not ready with a wait time": {
			binding: &fleetv1beta1.ClusterResourceBinding{
				ObjectMeta: metav1.ObjectMeta{
					Generation: 10,
				},
				Status: fleetv1beta1.ResourceBindingStatus{
					Conditions: []metav1.Condition{
						{
							Type:               string(fleetv1beta1.ResourceBindingAvailable),
							Status:             metav1.ConditionTrue,
							ObservedGeneration: 10,
							LastTransitionTime: metav1.Time{
								Time: now.Add(time.Millisecond),
							},
							Reason: condition.WorkNotAvailabilityTrackableReason,
						},
					},
				},
			},
			readyTimeCutOff: now,
			wantReady:       false,
			wantWaitTime:    time.Millisecond,
		},
		"binding not available should return not ready with a negative wait time": {
			binding: &fleetv1beta1.ClusterResourceBinding{
				ObjectMeta: metav1.ObjectMeta{
					Generation: 10,
				},
			},
			readyTimeCutOff: now,
			wantReady:       false,
			wantWaitTime:    -1,
		},
		"binding available for a previous generation should return not ready with a negative wait time": {
			binding: &fleetv1beta1.ClusterResourceBinding{
				ObjectMeta: metav1.ObjectMeta{
					Generation: 10,
				},
				Status: fleetv1beta1.ResourceBindingStatus{
					Conditions: []metav1.Condition{
						{
							Type:               string(fleetv1beta1.ResourceBindingAvailable),
							Status:             metav1.ConditionTrue,
							ObservedGeneration: 9, //not the current generation
							LastTransitionTime: metav1.Time{
								Time: now.Add(-time.Second),
							},
						},
					},
				},
			},
			readyTimeCutOff: now,
			wantReady:       false,
			wantWaitTime:    -1,
		},
		"binding diff report true should return ready": {
			binding: &fleetv1beta1.ClusterResourceBinding{
				ObjectMeta: metav1.ObjectMeta{
					Generation: 2,
				},
				Status: fleetv1beta1.ResourceBindingStatus{
					Conditions: []metav1.Condition{
						{
							Type:               string(fleetv1beta1.ResourceBindingDiffReported),
							Status:             metav1.ConditionTrue,
							LastTransitionTime: metav1.NewTime(now.Add(-5 * time.Minute)),
							ObservedGeneration: 2,
						},
					},
				},
			},
			readyTimeCutOff: now,
			wantReady:       true,
			wantWaitTime:    0,
		},
		"binding diff report false should return not ready and a negative wait time": {
			binding: &fleetv1beta1.ClusterResourceBinding{
				ObjectMeta: metav1.ObjectMeta{
					Generation: 10,
				},
				Status: fleetv1beta1.ResourceBindingStatus{
					Conditions: []metav1.Condition{
						{
							Type:               string(fleetv1beta1.ResourceBindingDiffReported),
							Status:             metav1.ConditionFalse,
							LastTransitionTime: metav1.NewTime(now.Add(-5 * time.Minute)),
							ObservedGeneration: 10,
						},
					},
				},
			},
			readyTimeCutOff: now,
			wantReady:       false,
			wantWaitTime:    -1,
		},
		"binding diff report true on different generation should not be ready": {
			binding: &fleetv1beta1.ClusterResourceBinding{
				ObjectMeta: metav1.ObjectMeta{
					Generation: 10,
				},
				Status: fleetv1beta1.ResourceBindingStatus{
					Conditions: []metav1.Condition{
						{
							Type:               string(fleetv1beta1.ResourceBindingDiffReported),
							Status:             metav1.ConditionFalse,
							LastTransitionTime: metav1.NewTime(now.Add(-5 * time.Minute)),
							ObservedGeneration: 9,
						},
					},
				},
			},
			readyTimeCutOff: now,
			wantReady:       false,
			wantWaitTime:    -1,
		},

		"binding diff report false on different generation with successful current apply should be ready": {
			binding: &fleetv1beta1.ClusterResourceBinding{
				ObjectMeta: metav1.ObjectMeta{
					Generation: 10,
				},
				Status: fleetv1beta1.ResourceBindingStatus{
					Conditions: []metav1.Condition{
						{
							Type:               string(fleetv1beta1.ResourceBindingAvailable),
							Status:             metav1.ConditionTrue,
							LastTransitionTime: metav1.NewTime(now.Add(-5 * time.Second)),
<<<<<<< HEAD
							Reason:             workapplier.WorkAllManifestsAvailableReason,
=======
							Reason:             work.WorkAvailableReason,
>>>>>>> 5947d8b9
							ObservedGeneration: 10,
						},
						{
							Type:               string(fleetv1beta1.ResourceBindingDiffReported),
							Status:             metav1.ConditionFalse,
							LastTransitionTime: metav1.NewTime(now.Add(-5 * time.Minute)),
							ObservedGeneration: 9, //previous generation
						},
					},
				},
			},
			readyTimeCutOff: now,
			wantReady:       true,
			wantWaitTime:    0,
		},
	}
	for name, tt := range tests {
		t.Run(name, func(t *testing.T) {
			gotWaitTime, gotReady := isBindingReady(tt.binding, tt.readyTimeCutOff)
			if gotReady != tt.wantReady {
				t.Errorf("isBindingReady test `%s` gotReady = %v, wantReady %v", name, gotReady, tt.wantReady)
			}
			if gotWaitTime != tt.wantWaitTime {
				t.Errorf("isBindingReady test `%s` gotWaitTime = %v, wantWaitTime %v", name, gotWaitTime, tt.wantWaitTime)
			}
		})
	}
}

func TestPickBindingsToRoll(t *testing.T) {
	tests := map[string]struct {
		allBindings                 []*fleetv1beta1.ClusterResourceBinding
		latestResourceSnapshotName  string
		crp                         *fleetv1beta1.ClusterResourcePlacement
		matchedCROs                 []*fleetv1alpha1.ClusterResourceOverrideSnapshot
		matchedROs                  []*fleetv1alpha1.ResourceOverrideSnapshot
		clusters                    []clusterv1beta1.MemberCluster
		wantTobeUpdatedBindings     []int
		wantDesiredBindingsSpec     []fleetv1beta1.ResourceBindingSpec // used to construct the want toBeUpdatedBindings
		wantStaleUnselectedBindings []int
		wantNeedRoll                bool
		wantWaitTime                time.Duration
		wantErr                     error
	}{
		// TODO: add more tests
		"test scheduled binding to bound, outdated resources and nil overrides - rollout allowed": {
			allBindings: []*fleetv1beta1.ClusterResourceBinding{
				generateClusterResourceBinding(fleetv1beta1.BindingStateScheduled, "snapshot-1", cluster1),
			},
			latestResourceSnapshotName: "snapshot-2",
			crp: clusterResourcePlacementForTest("test",
				createPlacementPolicyForTest(fleetv1beta1.PickAllPlacementType, 0),
				createPlacementRolloutStrategyForTest(fleetv1beta1.RollingUpdateRolloutStrategyType, generateDefaultRollingUpdateConfig(), nil)),
			wantTobeUpdatedBindings: []int{0},
			wantDesiredBindingsSpec: []fleetv1beta1.ResourceBindingSpec{
				{
					State:                fleetv1beta1.BindingStateBound,
					TargetCluster:        cluster1,
					ResourceSnapshotName: "snapshot-2",
				},
			},
			wantNeedRoll: true,
			wantWaitTime: 0,
		},
		"test scheduled binding to bound, outdated resources and updated apply strategy - rollout allowed": {
			allBindings: []*fleetv1beta1.ClusterResourceBinding{
				generateClusterResourceBinding(fleetv1beta1.BindingStateScheduled, "snapshot-1", cluster1),
			},
			latestResourceSnapshotName: "snapshot-2",
			crp: clusterResourcePlacementForTest("test",
				createPlacementPolicyForTest(fleetv1beta1.PickAllPlacementType, 0),
				createPlacementRolloutStrategyForTest(fleetv1beta1.RollingUpdateRolloutStrategyType, generateDefaultRollingUpdateConfig(),
					&fleetv1beta1.ApplyStrategy{
						Type: fleetv1beta1.ApplyStrategyTypeServerSideApply,
					})),
			wantTobeUpdatedBindings: []int{0},
			wantDesiredBindingsSpec: []fleetv1beta1.ResourceBindingSpec{
				{
					State:                fleetv1beta1.BindingStateBound,
					TargetCluster:        cluster1,
					ResourceSnapshotName: "snapshot-2",
					// The pickBindingsToRoll method no longer refreshes apply strategy.
				},
			},
			wantNeedRoll: true,
			wantWaitTime: 0,
		},
		"test scheduled binding to bound, outdated resources and empty overrides - rollout allowed": {
			allBindings: []*fleetv1beta1.ClusterResourceBinding{
				generateClusterResourceBinding(fleetv1beta1.BindingStateScheduled, "snapshot-1", cluster1),
			},
			latestResourceSnapshotName: "snapshot-2",
			crp: clusterResourcePlacementForTest("test",
				createPlacementPolicyForTest(fleetv1beta1.PickAllPlacementType, 0),
				createPlacementRolloutStrategyForTest(fleetv1beta1.RollingUpdateRolloutStrategyType, generateDefaultRollingUpdateConfig(), nil)),
			matchedROs:              []*fleetv1alpha1.ResourceOverrideSnapshot{},
			matchedCROs:             []*fleetv1alpha1.ClusterResourceOverrideSnapshot{},
			wantTobeUpdatedBindings: []int{0},
			wantDesiredBindingsSpec: []fleetv1beta1.ResourceBindingSpec{
				{
					State:                fleetv1beta1.BindingStateBound,
					TargetCluster:        cluster1,
					ResourceSnapshotName: "snapshot-2",
				},
			},
			wantNeedRoll: true,
			wantWaitTime: 0,
		},
		"test scheduled binding to bound, outdated resources with overrides matching cluster - rollout allowed": {
			allBindings: []*fleetv1beta1.ClusterResourceBinding{
				generateClusterResourceBinding(fleetv1beta1.BindingStateScheduled, "snapshot-1", cluster1),
			},
			latestResourceSnapshotName: "snapshot-2",
			crp: clusterResourcePlacementForTest("test",
				createPlacementPolicyForTest(fleetv1beta1.PickAllPlacementType, 0),
				createPlacementRolloutStrategyForTest(fleetv1beta1.RollingUpdateRolloutStrategyType, generateDefaultRollingUpdateConfig(), nil)),
			matchedCROs: []*fleetv1alpha1.ClusterResourceOverrideSnapshot{
				{
					ObjectMeta: metav1.ObjectMeta{
						Name: "cro-1",
					},
					Spec: fleetv1alpha1.ClusterResourceOverrideSnapshotSpec{
						OverrideSpec: fleetv1alpha1.ClusterResourceOverrideSpec{
							Policy: &fleetv1alpha1.OverridePolicy{
								OverrideRules: []fleetv1alpha1.OverrideRule{
									{
										ClusterSelector: &fleetv1beta1.ClusterSelector{
											ClusterSelectorTerms: []fleetv1beta1.ClusterSelectorTerm{
												{
													LabelSelector: &metav1.LabelSelector{
														MatchLabels: map[string]string{
															"key1": "value1",
														},
													},
												},
											},
										},
									},
								},
							},
						},
					},
				},
			},
			matchedROs: []*fleetv1alpha1.ResourceOverrideSnapshot{
				{
					ObjectMeta: metav1.ObjectMeta{
						Name:      "ro-2",
						Namespace: "test",
					},
					Spec: fleetv1alpha1.ResourceOverrideSnapshotSpec{
						OverrideSpec: fleetv1alpha1.ResourceOverrideSpec{
							Policy: &fleetv1alpha1.OverridePolicy{
								OverrideRules: []fleetv1alpha1.OverrideRule{
									{
										ClusterSelector: &fleetv1beta1.ClusterSelector{
											ClusterSelectorTerms: []fleetv1beta1.ClusterSelectorTerm{
												{
													LabelSelector: &metav1.LabelSelector{
														MatchLabels: map[string]string{
															"key2": "value2",
														},
													},
												},
											},
										},
									},
								},
							},
						},
					},
				},
			},
			clusters: []clusterv1beta1.MemberCluster{
				{
					ObjectMeta: metav1.ObjectMeta{
						Name: "cluster-1",
						Labels: map[string]string{
							"key1": "value1",
							"key2": "value2",
						},
					},
				},
			},
			wantTobeUpdatedBindings: []int{0},
			wantDesiredBindingsSpec: []fleetv1beta1.ResourceBindingSpec{
				{
					State:                            fleetv1beta1.BindingStateBound,
					TargetCluster:                    cluster1,
					ResourceSnapshotName:             "snapshot-2",
					ClusterResourceOverrideSnapshots: []string{"cro-1"},
					ResourceOverrideSnapshots: []fleetv1beta1.NamespacedName{
						{
							Namespace: "test",
							Name:      "ro-2",
						},
					},
				},
			},
			wantNeedRoll: true,
			wantWaitTime: 0,
		},
		"test scheduled binding to bound, outdated resources with overrides not matching any cluster - rollout allowed": {
			allBindings: []*fleetv1beta1.ClusterResourceBinding{
				generateClusterResourceBinding(fleetv1beta1.BindingStateScheduled, "snapshot-1", cluster1),
			},
			latestResourceSnapshotName: "snapshot-2",
			crp: clusterResourcePlacementForTest("test",
				createPlacementPolicyForTest(fleetv1beta1.PickAllPlacementType, 0),
				createPlacementRolloutStrategyForTest(fleetv1beta1.RollingUpdateRolloutStrategyType, generateDefaultRollingUpdateConfig(), nil)),
			matchedCROs: []*fleetv1alpha1.ClusterResourceOverrideSnapshot{
				{
					ObjectMeta: metav1.ObjectMeta{
						Name: "cro-1",
					},
					Spec: fleetv1alpha1.ClusterResourceOverrideSnapshotSpec{
						OverrideSpec: fleetv1alpha1.ClusterResourceOverrideSpec{
							Policy: &fleetv1alpha1.OverridePolicy{
								OverrideRules: []fleetv1alpha1.OverrideRule{
									{
										ClusterSelector: &fleetv1beta1.ClusterSelector{
											ClusterSelectorTerms: []fleetv1beta1.ClusterSelectorTerm{
												{
													LabelSelector: &metav1.LabelSelector{
														MatchLabels: map[string]string{
															"key1": "value1",
														},
													},
												},
											},
										},
									},
								},
							},
						},
					},
				},
			},
			matchedROs: []*fleetv1alpha1.ResourceOverrideSnapshot{
				{
					ObjectMeta: metav1.ObjectMeta{
						Name:      "ro-2",
						Namespace: "test",
					},
					Spec: fleetv1alpha1.ResourceOverrideSnapshotSpec{
						OverrideSpec: fleetv1alpha1.ResourceOverrideSpec{
							Policy: &fleetv1alpha1.OverridePolicy{
								OverrideRules: []fleetv1alpha1.OverrideRule{
									{
										ClusterSelector: &fleetv1beta1.ClusterSelector{
											ClusterSelectorTerms: []fleetv1beta1.ClusterSelectorTerm{
												{
													LabelSelector: &metav1.LabelSelector{
														MatchLabels: map[string]string{
															"key2": "value2",
														},
													},
												},
											},
										},
									},
								},
							},
						},
					},
				},
			},
			clusters: []clusterv1beta1.MemberCluster{
				{
					ObjectMeta: metav1.ObjectMeta{
						Name: "cluster-1",
					},
				},
			},
			wantTobeUpdatedBindings: []int{0},
			wantDesiredBindingsSpec: []fleetv1beta1.ResourceBindingSpec{
				{
					State:                fleetv1beta1.BindingStateBound,
					TargetCluster:        cluster1,
					ResourceSnapshotName: "snapshot-2",
				},
			},
			wantNeedRoll: true,
			wantWaitTime: 0,
		},
		"test scheduled binding to bound, overrides matching cluster - rollout allowed": {
			allBindings: []*fleetv1beta1.ClusterResourceBinding{
				generateClusterResourceBinding(fleetv1beta1.BindingStateScheduled, "snapshot-1", cluster1),
			},
			latestResourceSnapshotName: "snapshot-1",
			crp: clusterResourcePlacementForTest("test",
				createPlacementPolicyForTest(fleetv1beta1.PickAllPlacementType, 0),
				createPlacementRolloutStrategyForTest(fleetv1beta1.RollingUpdateRolloutStrategyType, generateDefaultRollingUpdateConfig(), nil)),
			matchedCROs: []*fleetv1alpha1.ClusterResourceOverrideSnapshot{
				{
					ObjectMeta: metav1.ObjectMeta{
						Name: "cro-1",
					},
					Spec: fleetv1alpha1.ClusterResourceOverrideSnapshotSpec{
						OverrideSpec: fleetv1alpha1.ClusterResourceOverrideSpec{
							Policy: &fleetv1alpha1.OverridePolicy{
								OverrideRules: []fleetv1alpha1.OverrideRule{
									{
										ClusterSelector: &fleetv1beta1.ClusterSelector{
											ClusterSelectorTerms: []fleetv1beta1.ClusterSelectorTerm{
												{
													LabelSelector: &metav1.LabelSelector{
														MatchLabels: map[string]string{
															"key1": "value1",
														},
													},
												},
											},
										},
									},
								},
							},
						},
					},
				},
			},
			matchedROs: []*fleetv1alpha1.ResourceOverrideSnapshot{
				{
					ObjectMeta: metav1.ObjectMeta{
						Name:      "ro-2",
						Namespace: "test",
					},
					Spec: fleetv1alpha1.ResourceOverrideSnapshotSpec{
						OverrideSpec: fleetv1alpha1.ResourceOverrideSpec{
							Policy: &fleetv1alpha1.OverridePolicy{
								OverrideRules: []fleetv1alpha1.OverrideRule{
									{
										ClusterSelector: &fleetv1beta1.ClusterSelector{
											ClusterSelectorTerms: []fleetv1beta1.ClusterSelectorTerm{
												{
													LabelSelector: &metav1.LabelSelector{
														MatchLabels: map[string]string{
															"key2": "value2",
														},
													},
												},
											},
										},
									},
								},
							},
						},
					},
				},
			},
			clusters: []clusterv1beta1.MemberCluster{
				{
					ObjectMeta: metav1.ObjectMeta{
						Name: "cluster-1",
						Labels: map[string]string{
							"key1": "value1",
							"key2": "value2",
						},
					},
				},
			},
			wantTobeUpdatedBindings: []int{0},
			wantDesiredBindingsSpec: []fleetv1beta1.ResourceBindingSpec{
				{
					State:                            fleetv1beta1.BindingStateBound,
					TargetCluster:                    cluster1,
					ResourceSnapshotName:             "snapshot-1",
					ClusterResourceOverrideSnapshots: []string{"cro-1"},
					ResourceOverrideSnapshots: []fleetv1beta1.NamespacedName{
						{
							Namespace: "test",
							Name:      "ro-2",
						},
					},
				},
			},
			wantNeedRoll: true,
			wantWaitTime: 0,
		},
		"test bound binding with latest resources - rollout not needed": {
			allBindings: []*fleetv1beta1.ClusterResourceBinding{
				generateClusterResourceBinding(fleetv1beta1.BindingStateBound, "snapshot-1", cluster1),
			},
			latestResourceSnapshotName: "snapshot-1",
			crp: clusterResourcePlacementForTest("test",
				createPlacementPolicyForTest(fleetv1beta1.PickAllPlacementType, 0),
				createPlacementRolloutStrategyForTest(fleetv1beta1.RollingUpdateRolloutStrategyType, generateDefaultRollingUpdateConfig(), nil)),
			wantTobeUpdatedBindings:     []int{},
			wantStaleUnselectedBindings: []int{},
			wantNeedRoll:                false,
		},
		"test failed to apply bound binding, outdated resources - rollout allowed": {
			allBindings: []*fleetv1beta1.ClusterResourceBinding{
				generateFailedToApplyClusterResourceBinding(fleetv1beta1.BindingStateBound, "snapshot-1", cluster1),
			},
			latestResourceSnapshotName: "snapshot-2",
			crp: clusterResourcePlacementForTest("test",
				createPlacementPolicyForTest(fleetv1beta1.PickNPlacementType, 5),
				createPlacementRolloutStrategyForTest(fleetv1beta1.RollingUpdateRolloutStrategyType, generateDefaultRollingUpdateConfig(), nil)),
			wantTobeUpdatedBindings: []int{0},
			wantDesiredBindingsSpec: []fleetv1beta1.ResourceBindingSpec{
				{
					State:                fleetv1beta1.BindingStateBound,
					TargetCluster:        cluster1,
					ResourceSnapshotName: "snapshot-2",
				},
			},
			wantNeedRoll: true,
			wantWaitTime: defaultUnavailablePeriod * time.Second,
		},
		"test one failed to apply bound binding and four failed non ready bound bindings, outdated resources with maxUnavailable specified - rollout allowed": {
			allBindings: []*fleetv1beta1.ClusterResourceBinding{
				generateFailedToApplyClusterResourceBinding(fleetv1beta1.BindingStateBound, "snapshot-1", cluster1),
				generateClusterResourceBinding(fleetv1beta1.BindingStateBound, "snapshot-1", cluster2),
				generateClusterResourceBinding(fleetv1beta1.BindingStateBound, "snapshot-1", cluster3),
				generateClusterResourceBinding(fleetv1beta1.BindingStateBound, "snapshot-1", cluster4),
				generateClusterResourceBinding(fleetv1beta1.BindingStateBound, "snapshot-1", cluster5),
			},
			latestResourceSnapshotName: "snapshot-2",
			crp: clusterResourcePlacementForTest("test",
				createPlacementPolicyForTest(fleetv1beta1.PickNPlacementType, 5),
				createPlacementRolloutStrategyForTest(fleetv1beta1.RollingUpdateRolloutStrategyType, generateDefaultRollingUpdateConfig(), nil)), // maxUnavailable is 1.
			wantTobeUpdatedBindings:     []int{0},          // failed to apply bound binding is always chosen as update candidate to be rolled out.
			wantStaleUnselectedBindings: []int{1, 2, 3, 4}, // there are no other ready bound bindings hence they are not rolled out, even with maxUnavailable specified.
			wantDesiredBindingsSpec: []fleetv1beta1.ResourceBindingSpec{
				{
					State:                fleetv1beta1.BindingStateBound,
					TargetCluster:        cluster1,
					ResourceSnapshotName: "snapshot-2",
				},
				{
					State:                fleetv1beta1.BindingStateBound,
					TargetCluster:        cluster2,
					ResourceSnapshotName: "snapshot-2",
				},
				{
					State:                fleetv1beta1.BindingStateBound,
					TargetCluster:        cluster3,
					ResourceSnapshotName: "snapshot-2",
				},
				{
					State:                fleetv1beta1.BindingStateBound,
					TargetCluster:        cluster4,
					ResourceSnapshotName: "snapshot-2",
				},
				{
					State:                fleetv1beta1.BindingStateBound,
					TargetCluster:        cluster5,
					ResourceSnapshotName: "snapshot-2",
				},
			},
			wantNeedRoll: true,
			wantWaitTime: defaultUnavailablePeriod * time.Second,
		},
		"test three failed to apply bound binding, two ready bound binding, outdated resources with maxUnavailable specified - rollout allowed": {
			allBindings: []*fleetv1beta1.ClusterResourceBinding{
				generateFailedToApplyClusterResourceBinding(fleetv1beta1.BindingStateBound, "snapshot-1", cluster1),
				generateFailedToApplyClusterResourceBinding(fleetv1beta1.BindingStateBound, "snapshot-1", cluster2),
				generateFailedToApplyClusterResourceBinding(fleetv1beta1.BindingStateBound, "snapshot-1", cluster3),
				generateReadyClusterResourceBinding(fleetv1beta1.BindingStateBound, "snapshot-1", cluster4),
				generateReadyClusterResourceBinding(fleetv1beta1.BindingStateBound, "snapshot-1", cluster5),
			},
			latestResourceSnapshotName: "snapshot-2",
			crp: clusterResourcePlacementForTest("test",
				createPlacementPolicyForTest(fleetv1beta1.PickNPlacementType, 5),
				createPlacementRolloutStrategyForTest(fleetv1beta1.RollingUpdateRolloutStrategyType, generateDefaultRollingUpdateConfig(), nil)), // maxUnavailable is 1.
			wantTobeUpdatedBindings:     []int{0, 1, 2}, // all failed to apply bound bindings are always chosen as update candidates
			wantStaleUnselectedBindings: []int{3, 4},    // there are only two ready bindings out of five target bindings so these ready bindings cannot be updated.
			wantDesiredBindingsSpec: []fleetv1beta1.ResourceBindingSpec{
				{
					State:                fleetv1beta1.BindingStateBound,
					TargetCluster:        cluster1,
					ResourceSnapshotName: "snapshot-2",
				},
				{
					State:                fleetv1beta1.BindingStateBound,
					TargetCluster:        cluster2,
					ResourceSnapshotName: "snapshot-2",
				},
				{
					State:                fleetv1beta1.BindingStateBound,
					TargetCluster:        cluster3,
					ResourceSnapshotName: "snapshot-2",
				},
				{
					State:                fleetv1beta1.BindingStateBound,
					TargetCluster:        cluster4,
					ResourceSnapshotName: "snapshot-2",
				},
				{
					State:                fleetv1beta1.BindingStateBound,
					TargetCluster:        cluster5,
					ResourceSnapshotName: "snapshot-2",
				},
			},
			wantNeedRoll: true,
			wantWaitTime: defaultUnavailablePeriod * time.Second,
		},
		"test bound ready bindings, maxUnavailable is set to zero - rollout blocked": {
			allBindings: []*fleetv1beta1.ClusterResourceBinding{
				generateReadyClusterResourceBinding(fleetv1beta1.BindingStateBound, "snapshot-1", cluster1),
				generateReadyClusterResourceBinding(fleetv1beta1.BindingStateBound, "snapshot-1", cluster2),
				generateReadyClusterResourceBinding(fleetv1beta1.BindingStateBound, "snapshot-1", cluster3),
				generateReadyClusterResourceBinding(fleetv1beta1.BindingStateBound, "snapshot-1", cluster4),
				generateReadyClusterResourceBinding(fleetv1beta1.BindingStateBound, "snapshot-1", cluster5),
			},
			latestResourceSnapshotName: "snapshot-2",
			crp: clusterResourcePlacementForTest("test",
				createPlacementPolicyForTest(fleetv1beta1.PickNPlacementType, 5),
				createPlacementRolloutStrategyForTest(fleetv1beta1.RollingUpdateRolloutStrategyType, &fleetv1beta1.RollingUpdateConfig{
					MaxUnavailable: &intstr.IntOrString{
						Type:   intstr.Int,
						IntVal: 0,
					},
					MaxSurge: &intstr.IntOrString{
						Type:   intstr.Int,
						IntVal: 3,
					},
					UnavailablePeriodSeconds: ptr.To(1),
				}, nil)),
			wantTobeUpdatedBindings:     []int{},
			wantStaleUnselectedBindings: []int{0, 1, 2, 3, 4}, // since maxUnavailable is set to zero no ready binding is updated.
			wantDesiredBindingsSpec: []fleetv1beta1.ResourceBindingSpec{
				{
					State:                fleetv1beta1.BindingStateBound,
					TargetCluster:        cluster1,
					ResourceSnapshotName: "snapshot-2",
				},
				{
					State:                fleetv1beta1.BindingStateBound,
					TargetCluster:        cluster2,
					ResourceSnapshotName: "snapshot-2",
				},
				{
					State:                fleetv1beta1.BindingStateBound,
					TargetCluster:        cluster3,
					ResourceSnapshotName: "snapshot-2",
				},
				{
					State:                fleetv1beta1.BindingStateBound,
					TargetCluster:        cluster4,
					ResourceSnapshotName: "snapshot-2",
				},
				{
					State:                fleetv1beta1.BindingStateBound,
					TargetCluster:        cluster5,
					ResourceSnapshotName: "snapshot-2",
				},
			},
			wantNeedRoll: true,
			wantWaitTime: 0,
		},
		"test with no bindings": {
			allBindings:                []*fleetv1beta1.ClusterResourceBinding{},
			latestResourceSnapshotName: "snapshot-2",
			crp: clusterResourcePlacementForTest("test",
				createPlacementPolicyForTest(fleetv1beta1.PickNPlacementType, 5),
				createPlacementRolloutStrategyForTest(fleetv1beta1.RollingUpdateRolloutStrategyType, generateDefaultRollingUpdateConfig(), nil)),
			wantTobeUpdatedBindings: []int{},
			wantNeedRoll:            false,
			wantWaitTime:            0,
		},
		"test two scheduled bindings, outdated resources - rollout allowed": {
			allBindings: []*fleetv1beta1.ClusterResourceBinding{
				generateClusterResourceBinding(fleetv1beta1.BindingStateScheduled, "snapshot-1", cluster1),
				generateClusterResourceBinding(fleetv1beta1.BindingStateScheduled, "snapshot-1", cluster2),
			},
			latestResourceSnapshotName: "snapshot-2",
			crp: clusterResourcePlacementForTest("test",
				createPlacementPolicyForTest(fleetv1beta1.PickNPlacementType, 2),
				createPlacementRolloutStrategyForTest(fleetv1beta1.RollingUpdateRolloutStrategyType, generateDefaultRollingUpdateConfig(), nil)),
			wantTobeUpdatedBindings: []int{0, 1},
			wantDesiredBindingsSpec: []fleetv1beta1.ResourceBindingSpec{
				{
					State:                fleetv1beta1.BindingStateBound,
					TargetCluster:        cluster1,
					ResourceSnapshotName: "snapshot-2",
				},
				{
					State:                fleetv1beta1.BindingStateBound,
					TargetCluster:        cluster2,
					ResourceSnapshotName: "snapshot-2",
				},
			},
			wantNeedRoll: true,
			wantWaitTime: 0,
		},
		"test canBeReady bound and scheduled binding - rollout allowed with unavailable period wait time": {
			allBindings: []*fleetv1beta1.ClusterResourceBinding{
				generateCanBeReadyClusterResourceBinding(fleetv1beta1.BindingStateBound, "snapshot-1", cluster1),
				generateClusterResourceBinding(fleetv1beta1.BindingStateScheduled, "snapshot-1", cluster2),
			},
			latestResourceSnapshotName: "snapshot-2",
			crp: clusterResourcePlacementForTest("test",
				createPlacementPolicyForTest(fleetv1beta1.PickNPlacementType, 3),
				createPlacementRolloutStrategyForTest(fleetv1beta1.RollingUpdateRolloutStrategyType, &fleetv1beta1.RollingUpdateConfig{
					MaxUnavailable: &intstr.IntOrString{
						Type:   intstr.String,
						StrVal: "20%",
					},
					MaxSurge: &intstr.IntOrString{
						Type:   intstr.Int,
						IntVal: 3,
					},
					UnavailablePeriodSeconds: ptr.To(60),
				}, nil)),
			wantTobeUpdatedBindings:     []int{1}, // scheduled binding is rolled out.
			wantStaleUnselectedBindings: []int{0}, // bound canBeReady binding cannot be rolled out because number of ready bindings is less than required.
			wantDesiredBindingsSpec: []fleetv1beta1.ResourceBindingSpec{
				{
					State:                fleetv1beta1.BindingStateBound,
					TargetCluster:        cluster1,
					ResourceSnapshotName: "snapshot-2",
				},
				{
					State:                fleetv1beta1.BindingStateBound,
					TargetCluster:        cluster2,
					ResourceSnapshotName: "snapshot-2",
				},
			},
			wantNeedRoll: true,
			wantWaitTime: 60 * time.Second,
		},
		"test two unscheduled bindings, maxUnavailable specified - rollout allowed": {
			allBindings: []*fleetv1beta1.ClusterResourceBinding{
				generateReadyClusterResourceBinding(fleetv1beta1.BindingStateUnscheduled, "snapshot-1", cluster1),
				generateReadyClusterResourceBinding(fleetv1beta1.BindingStateUnscheduled, "snapshot-1", cluster2),
			},
			latestResourceSnapshotName: "snapshot-1",
			crp: clusterResourcePlacementForTest("test",
				createPlacementPolicyForTest(fleetv1beta1.PickNPlacementType, 2),
				createPlacementRolloutStrategyForTest(fleetv1beta1.RollingUpdateRolloutStrategyType, generateDefaultRollingUpdateConfig(), nil)), // maxUnavailable is set to 1.
			wantTobeUpdatedBindings:     []int{0}, // one ready unscheduled binding is removed since maxUnavailable is set to 1.
			wantStaleUnselectedBindings: []int{},  //  remove candidate doesn't get appended as stale binding.
			wantDesiredBindingsSpec: []fleetv1beta1.ResourceBindingSpec{
				{},
				{},
			},
			wantNeedRoll: true,
			wantWaitTime: 0,
		},
		"test overrides and the cluster is not found": {
			allBindings: []*fleetv1beta1.ClusterResourceBinding{
				generateClusterResourceBinding(fleetv1beta1.BindingStateBound, "snapshot-1", cluster1),
			},
			latestResourceSnapshotName: "snapshot-1",
			matchedCROs: []*fleetv1alpha1.ClusterResourceOverrideSnapshot{
				{
					ObjectMeta: metav1.ObjectMeta{
						Name: "cro-1",
					},
					Spec: fleetv1alpha1.ClusterResourceOverrideSnapshotSpec{
						OverrideSpec: fleetv1alpha1.ClusterResourceOverrideSpec{
							Policy: &fleetv1alpha1.OverridePolicy{
								OverrideRules: []fleetv1alpha1.OverrideRule{
									{
										ClusterSelector: &fleetv1beta1.ClusterSelector{
											ClusterSelectorTerms: []fleetv1beta1.ClusterSelectorTerm{
												{
													LabelSelector: &metav1.LabelSelector{
														MatchLabels: map[string]string{
															"key1": "value1",
														},
													},
												},
											},
										},
									},
								},
							},
						},
					},
				},
			},
			crp: clusterResourcePlacementForTest("test",
				createPlacementPolicyForTest(fleetv1beta1.PickAllPlacementType, 0),
				createPlacementRolloutStrategyForTest(fleetv1beta1.RollingUpdateRolloutStrategyType, generateDefaultRollingUpdateConfig(), nil)),
			wantErr: controller.ErrExpectedBehavior,
		},
		"test bound bindings with different waitTimes and check the wait time should be the min of them all": {
			// want the min wait time of bound bindings that are not ready
			allBindings: []*fleetv1beta1.ClusterResourceBinding{
				generateNotTrackableClusterResourceBinding(fleetv1beta1.BindingStateBound, "snapshot-1", cluster3, metav1.Time{Time: now.Add(-35 * time.Second)}), // notReady, waitTime = t - 35s
				generateCanBeReadyClusterResourceBinding(fleetv1beta1.BindingStateBound, "snapshot-1", cluster1),                                                  // notReady, no wait time because it does not have available condition yet,
				generateReadyClusterResourceBinding(fleetv1beta1.BindingStateBound, "snapshot-2", cluster2),                                                       // Ready
			},
			latestResourceSnapshotName: "snapshot-2",
			crp: clusterResourcePlacementForTest("test",
				createPlacementPolicyForTest(fleetv1beta1.PickNPlacementType, 3),
				createPlacementRolloutStrategyForTest(fleetv1beta1.RollingUpdateRolloutStrategyType, &fleetv1beta1.RollingUpdateConfig{
					MaxUnavailable: &intstr.IntOrString{
						Type:   intstr.String,
						StrVal: "20%",
					},
					MaxSurge: &intstr.IntOrString{
						Type:   intstr.Int,
						IntVal: 3,
					},
					UnavailablePeriodSeconds: ptr.To(60),
				}, nil)), // UnavailablePeriodSeconds is 60s -> readyTimeCutOff = t - 60s
			wantStaleUnselectedBindings: []int{0, 1},
			wantDesiredBindingsSpec: []fleetv1beta1.ResourceBindingSpec{
				{
					State:                fleetv1beta1.BindingStateBound,
					TargetCluster:        cluster3,
					ResourceSnapshotName: "snapshot-2",
				},
				{
					State:                fleetv1beta1.BindingStateBound,
					TargetCluster:        cluster1,
					ResourceSnapshotName: "snapshot-2",
				},
				{}, // bound binding is ready and up-to-date pointing to the latest resource snapshot.
			},
			wantNeedRoll: true,
			wantWaitTime: 25 * time.Second, // minWaitTime = (t - 35 seconds) - (t - 60 seconds) = 25 seconds
		},
		"test unscheduled bindings with different waitTimes and check the wait time is correct": {
			// want the min wait time of unscheduled bindings that are not ready
			allBindings: []*fleetv1beta1.ClusterResourceBinding{
				generateNotTrackableClusterResourceBinding(fleetv1beta1.BindingStateUnscheduled, "snapshot-1", cluster2, metav1.Time{Time: now.Add(-1 * time.Minute)}),  // NotReady, waitTime = t - 60s
				generateNotTrackableClusterResourceBinding(fleetv1beta1.BindingStateUnscheduled, "snapshot-1", cluster3, metav1.Time{Time: now.Add(-35 * time.Second)}), // NotReady,  waitTime = t - 35s
			},
			latestResourceSnapshotName: "snapshot-2",
			crp: clusterResourcePlacementForTest("test",
				createPlacementPolicyForTest(fleetv1beta1.PickNPlacementType, 3),
				createPlacementRolloutStrategyForTest(fleetv1beta1.RollingUpdateRolloutStrategyType, &fleetv1beta1.RollingUpdateConfig{
					MaxUnavailable: &intstr.IntOrString{
						Type:   intstr.String,
						StrVal: "20%",
					},
					MaxSurge: &intstr.IntOrString{
						Type:   intstr.Int,
						IntVal: 3,
					},
					UnavailablePeriodSeconds: ptr.To(60),
				}, nil)), // UnavailablePeriodSeconds is 60s -> readyTimeCutOff = t - 60s
			wantStaleUnselectedBindings: []int{},                              // empty list as unscheduled bindings will be removed and are not tracked in the CRP today.
			wantDesiredBindingsSpec:     []fleetv1beta1.ResourceBindingSpec{}, // unscheduled binding does not have desired spec so that putting the empty here
			wantNeedRoll:                true,
			wantWaitTime:                25 * time.Second, // minWaitTime = (t - 35 seconds) - (t - 60 seconds) = 25 seconds
		},
		"test only one bound but is deleting binding - rollout blocked": {
			allBindings: []*fleetv1beta1.ClusterResourceBinding{
				setDeletionTimeStampForBinding(generateClusterResourceBinding(fleetv1beta1.BindingStateBound, "snapshot-1", cluster1)),
			},
			crp: clusterResourcePlacementForTest("test",
				createPlacementPolicyForTest(fleetv1beta1.PickAllPlacementType, 0),
				createPlacementRolloutStrategyForTest(fleetv1beta1.RollingUpdateRolloutStrategyType, generateDefaultRollingUpdateConfig(), nil)),
			wantTobeUpdatedBindings:     []int{},
			wantStaleUnselectedBindings: []int{},
			wantNeedRoll:                false,
		},
		"test policy change with MaxSurge specified, evict resources on unscheduled cluster - rollout allowed for one scheduled binding": {
			allBindings: []*fleetv1beta1.ClusterResourceBinding{
				setDeletionTimeStampForBinding(generateCanBeReadyClusterResourceBinding(fleetv1beta1.BindingStateUnscheduled, "snapshot-1", cluster1)),
				generateCanBeReadyClusterResourceBinding(fleetv1beta1.BindingStateUnscheduled, "snapshot-1", cluster2),
				generateClusterResourceBinding(fleetv1beta1.BindingStateScheduled, "snapshot-1", cluster3),
				generateClusterResourceBinding(fleetv1beta1.BindingStateScheduled, "snapshot-1", cluster4),
			},
			latestResourceSnapshotName: "snapshot-1",
			crp: clusterResourcePlacementForTest("test",
				createPlacementPolicyForTest(fleetv1beta1.PickNPlacementType, 2),
				createPlacementRolloutStrategyForTest(fleetv1beta1.RollingUpdateRolloutStrategyType, &fleetv1beta1.RollingUpdateConfig{
					MaxUnavailable: &intstr.IntOrString{
						Type:   intstr.Int,
						IntVal: 0,
					},
					MaxSurge: &intstr.IntOrString{
						Type:   intstr.Int,
						IntVal: 1,
					},
					UnavailablePeriodSeconds: ptr.To(1),
				}, nil)),
			wantDesiredBindingsSpec: []fleetv1beta1.ResourceBindingSpec{
				{},
				{},
				{
					State:                fleetv1beta1.BindingStateBound,
					TargetCluster:        cluster3,
					ResourceSnapshotName: "snapshot-1",
				},
				{
					State:                fleetv1beta1.BindingStateBound,
					TargetCluster:        cluster4,
					ResourceSnapshotName: "snapshot-1",
				},
			},
			wantTobeUpdatedBindings:     []int{2}, // specified MaxSurge helps us pick only one scheduled binding to rollout. we don't have any ready unscheduled bindings so we don't remove any binding.
			wantStaleUnselectedBindings: []int{3}, // remove candidates i.e. unscheduled bindings are not added to the stale unselected bindings.
			wantNeedRoll:                true,
			wantWaitTime:                time.Second,
		},
		"test policy change with MaxUnavailable specified, evict resources on unscheduled cluster - rollout allowed for one unscheduled binding": {
			allBindings: []*fleetv1beta1.ClusterResourceBinding{
				setDeletionTimeStampForBinding(generateReadyClusterResourceBinding(fleetv1beta1.BindingStateUnscheduled, "snapshot-1", cluster1)),
				generateReadyClusterResourceBinding(fleetv1beta1.BindingStateUnscheduled, "snapshot-1", cluster2),
				generateClusterResourceBinding(fleetv1beta1.BindingStateScheduled, "snapshot-1", cluster3),
				generateClusterResourceBinding(fleetv1beta1.BindingStateScheduled, "snapshot-1", cluster4),
			},
			latestResourceSnapshotName: "snapshot-1",
			crp: clusterResourcePlacementForTest("test",
				createPlacementPolicyForTest(fleetv1beta1.PickNPlacementType, 2),
				createPlacementRolloutStrategyForTest(fleetv1beta1.RollingUpdateRolloutStrategyType, &fleetv1beta1.RollingUpdateConfig{
					MaxUnavailable: &intstr.IntOrString{
						Type:   intstr.Int,
						IntVal: 2,
					},
					MaxSurge: &intstr.IntOrString{
						Type:   intstr.Int,
						IntVal: 0,
					},
					UnavailablePeriodSeconds: ptr.To(1),
				}, nil)),
			wantDesiredBindingsSpec: []fleetv1beta1.ResourceBindingSpec{
				{},
				{},
				{
					State:                fleetv1beta1.BindingStateBound,
					TargetCluster:        cluster3,
					ResourceSnapshotName: "snapshot-1",
				},
				{
					State:                fleetv1beta1.BindingStateBound,
					TargetCluster:        cluster4,
					ResourceSnapshotName: "snapshot-1",
				},
			},
			wantTobeUpdatedBindings:     []int{1},    // specified MaxUnavailable helps us remove ready unscheduled binding, even though we have a deleting canBeUnavailable ready unscheduled binding.
			wantStaleUnselectedBindings: []int{2, 3}, // since we have two canBeReady unscheduled bindings and maxSurge is set to zero, scheduled bindings are not bound.
			wantNeedRoll:                true,
			wantWaitTime:                0,
		},
		"test resource snapshot change with MaxUnavailable specified, evict resources on ready bound binding - rollout allowed for one ready bound binding": {
			allBindings: []*fleetv1beta1.ClusterResourceBinding{
				setDeletionTimeStampForBinding(generateReadyClusterResourceBinding(fleetv1beta1.BindingStateBound, "snapshot-1", cluster1)),
				generateReadyClusterResourceBinding(fleetv1beta1.BindingStateBound, "snapshot-1", cluster2),
			},
			latestResourceSnapshotName: "snapshot-2",
			crp: clusterResourcePlacementForTest("test",
				createPlacementPolicyForTest(fleetv1beta1.PickNPlacementType, 2),
				createPlacementRolloutStrategyForTest(fleetv1beta1.RollingUpdateRolloutStrategyType, &fleetv1beta1.RollingUpdateConfig{
					MaxUnavailable: &intstr.IntOrString{
						Type:   intstr.Int,
						IntVal: 2,
					},
					MaxSurge: &intstr.IntOrString{
						Type:   intstr.Int,
						IntVal: 0,
					},
					UnavailablePeriodSeconds: ptr.To(1),
				}, nil)),
			wantDesiredBindingsSpec: []fleetv1beta1.ResourceBindingSpec{
				{},
				{
					State:                fleetv1beta1.BindingStateBound,
					TargetCluster:        cluster2,
					ResourceSnapshotName: "snapshot-2",
				},
			},
			wantTobeUpdatedBindings:     []int{1}, // specified MaxUnavailable helps us update bound binding, even though we have deleting canBeUnavailable ready bound binding.
			wantStaleUnselectedBindings: []int{},
			wantNeedRoll:                true,
			wantWaitTime:                0,
		},
		"test resource snapshot change with MaxUnavailable specified, evict resource on canBeReady binding - rollout blocked": {
			allBindings: []*fleetv1beta1.ClusterResourceBinding{
				setDeletionTimeStampForBinding(generateReadyClusterResourceBinding(fleetv1beta1.BindingStateBound, "snapshot-1", cluster1)),
				generateCanBeReadyClusterResourceBinding(fleetv1beta1.BindingStateBound, "snapshot-1", cluster2),
			},
			latestResourceSnapshotName: "snapshot-2",
			crp: clusterResourcePlacementForTest("test",
				createPlacementPolicyForTest(fleetv1beta1.PickNPlacementType, 2),
				createPlacementRolloutStrategyForTest(fleetv1beta1.RollingUpdateRolloutStrategyType, &fleetv1beta1.RollingUpdateConfig{
					MaxUnavailable: &intstr.IntOrString{
						Type:   intstr.Int,
						IntVal: 2,
					},
					MaxSurge: &intstr.IntOrString{
						Type:   intstr.Int,
						IntVal: 0,
					},
					UnavailablePeriodSeconds: ptr.To(1),
				}, nil)),
			wantDesiredBindingsSpec: []fleetv1beta1.ResourceBindingSpec{
				{},
				{
					State:                fleetv1beta1.BindingStateBound,
					TargetCluster:        cluster2,
					ResourceSnapshotName: "snapshot-2",
				},
			},
			wantTobeUpdatedBindings:     []int{},
			wantStaleUnselectedBindings: []int{1}, // even with specified MaxUnavailable, we have no ready bindings to allow update.
			wantNeedRoll:                true,
			wantWaitTime:                time.Second,
		},
		"test resource snapshot change with MaxUnavailable specified, evict resources on failed to apply bound binding - rollout allowed for one failed to apply bound binding": {
			allBindings: []*fleetv1beta1.ClusterResourceBinding{
				setDeletionTimeStampForBinding(generateReadyClusterResourceBinding(fleetv1beta1.BindingStateBound, "snapshot-1", cluster1)),
				generateFailedToApplyClusterResourceBinding(fleetv1beta1.BindingStateBound, "snapshot-1", cluster2),
			},
			latestResourceSnapshotName: "snapshot-2",
			crp: clusterResourcePlacementForTest("test",
				createPlacementPolicyForTest(fleetv1beta1.PickNPlacementType, 2),
				createPlacementRolloutStrategyForTest(fleetv1beta1.RollingUpdateRolloutStrategyType, &fleetv1beta1.RollingUpdateConfig{
					MaxUnavailable: &intstr.IntOrString{
						Type:   intstr.Int,
						IntVal: 0,
					},
					MaxSurge: &intstr.IntOrString{
						Type:   intstr.Int,
						IntVal: 0,
					},
					UnavailablePeriodSeconds: ptr.To(1),
				}, nil)),
			wantDesiredBindingsSpec: []fleetv1beta1.ResourceBindingSpec{
				{},
				{
					State:                fleetv1beta1.BindingStateBound,
					TargetCluster:        cluster2,
					ResourceSnapshotName: "snapshot-2",
				},
			},
			wantTobeUpdatedBindings:     []int{1}, // failedToApply bound binding always gets rolled out, regardless of MaxUnavailable.
			wantStaleUnselectedBindings: []int{},
			wantNeedRoll:                true,
			wantWaitTime:                time.Second,
		},
		"test upscale, evict resources from ready bound binding - rollout allowed for two new scheduled bindings": {
			allBindings: []*fleetv1beta1.ClusterResourceBinding{
				setDeletionTimeStampForBinding(generateReadyClusterResourceBinding(fleetv1beta1.BindingStateBound, "snapshot-1", cluster1)),
				generateReadyClusterResourceBinding(fleetv1beta1.BindingStateBound, "snapshot-1", cluster2),
				generateClusterResourceBinding(fleetv1beta1.BindingStateScheduled, "snapshot-1", cluster3),
				generateClusterResourceBinding(fleetv1beta1.BindingStateScheduled, "snapshot-1", cluster4),
			},
			latestResourceSnapshotName: "snapshot-1",
			crp: clusterResourcePlacementForTest("test",
				createPlacementPolicyForTest(fleetv1beta1.PickNPlacementType, 4),
				createPlacementRolloutStrategyForTest(fleetv1beta1.RollingUpdateRolloutStrategyType, &fleetv1beta1.RollingUpdateConfig{
					MaxUnavailable: &intstr.IntOrString{
						Type:   intstr.Int,
						IntVal: 0,
					},
					MaxSurge: &intstr.IntOrString{
						Type:   intstr.Int,
						IntVal: 0,
					},
					UnavailablePeriodSeconds: ptr.To(1),
				}, nil)),
			wantDesiredBindingsSpec: []fleetv1beta1.ResourceBindingSpec{
				{},
				{},
				{
					State:                fleetv1beta1.BindingStateBound,
					TargetCluster:        cluster3,
					ResourceSnapshotName: "snapshot-1",
				},
				{
					State:                fleetv1beta1.BindingStateBound,
					TargetCluster:        cluster4,
					ResourceSnapshotName: "snapshot-1",
				},
			},
			wantTobeUpdatedBindings:     []int{2, 3}, // both new scheduled bindings are rolled out, target number by itself is greater than canBeReady bindings.
			wantStaleUnselectedBindings: []int{},
			wantNeedRoll:                true,
			wantWaitTime:                0,
		},
		"test upscale with policy change MaxSurge specified, evict resources from canBeReady bound binding - rollout allowed for three new scheduled bindings": {
			allBindings: []*fleetv1beta1.ClusterResourceBinding{
				setDeletionTimeStampForBinding(generateCanBeReadyClusterResourceBinding(fleetv1beta1.BindingStateUnscheduled, "snapshot-1", cluster1)),
				generateCanBeReadyClusterResourceBinding(fleetv1beta1.BindingStateUnscheduled, "snapshot-1", cluster2),
				generateClusterResourceBinding(fleetv1beta1.BindingStateScheduled, "snapshot-1", cluster3),
				generateClusterResourceBinding(fleetv1beta1.BindingStateScheduled, "snapshot-1", cluster4),
				generateClusterResourceBinding(fleetv1beta1.BindingStateScheduled, "snapshot-1", cluster5),
				generateClusterResourceBinding(fleetv1beta1.BindingStateScheduled, "snapshot-1", cluster6),
			},
			latestResourceSnapshotName: "snapshot-1",
			crp: clusterResourcePlacementForTest("test",
				createPlacementPolicyForTest(fleetv1beta1.PickNPlacementType, 4),
				createPlacementRolloutStrategyForTest(fleetv1beta1.RollingUpdateRolloutStrategyType, &fleetv1beta1.RollingUpdateConfig{
					MaxUnavailable: &intstr.IntOrString{
						Type:   intstr.Int,
						IntVal: 0,
					},
					MaxSurge: &intstr.IntOrString{
						Type:   intstr.Int,
						IntVal: 1,
					},
					UnavailablePeriodSeconds: ptr.To(1),
				}, nil)),
			wantDesiredBindingsSpec: []fleetv1beta1.ResourceBindingSpec{
				{},
				{},
				{
					State:                fleetv1beta1.BindingStateBound,
					TargetCluster:        cluster3,
					ResourceSnapshotName: "snapshot-1",
				},
				{
					State:                fleetv1beta1.BindingStateBound,
					TargetCluster:        cluster4,
					ResourceSnapshotName: "snapshot-1",
				},
				{
					State:                fleetv1beta1.BindingStateBound,
					TargetCluster:        cluster5,
					ResourceSnapshotName: "snapshot-1",
				},
				{
					State:                fleetv1beta1.BindingStateBound,
					TargetCluster:        cluster6,
					ResourceSnapshotName: "snapshot-1",
				},
			},
			wantTobeUpdatedBindings:     []int{2, 3, 4}, // specified MaxSurge helps us pick three new scheduled bindings out of four, target number + MaxSurge is greater than canBeReady bindings, unscheduled binding is a canBeReady binding & maxUnavailable is set to zero.
			wantStaleUnselectedBindings: []int{5},
			wantNeedRoll:                true,
			wantWaitTime:                time.Second,
		},
		"test upscale with resource change MaxUnavailable specified, evict resources from ready bound binding - rollout allowed for old bound and new scheduled bindings": {
			allBindings: []*fleetv1beta1.ClusterResourceBinding{
				setDeletionTimeStampForBinding(generateReadyClusterResourceBinding(fleetv1beta1.BindingStateBound, "snapshot-1", cluster1)),
				generateReadyClusterResourceBinding(fleetv1beta1.BindingStateBound, "snapshot-1", cluster2),
				generateClusterResourceBinding(fleetv1beta1.BindingStateScheduled, "snapshot-2", cluster3),
				generateClusterResourceBinding(fleetv1beta1.BindingStateScheduled, "snapshot-2", cluster4),
			},
			latestResourceSnapshotName: "snapshot-2",
			crp: clusterResourcePlacementForTest("test",
				createPlacementPolicyForTest(fleetv1beta1.PickNPlacementType, 4),
				createPlacementRolloutStrategyForTest(fleetv1beta1.RollingUpdateRolloutStrategyType, &fleetv1beta1.RollingUpdateConfig{
					MaxUnavailable: &intstr.IntOrString{
						Type:   intstr.Int,
						IntVal: 4,
					},
					MaxSurge: &intstr.IntOrString{
						Type:   intstr.Int,
						IntVal: 0,
					},
					UnavailablePeriodSeconds: ptr.To(1),
				}, nil)),
			wantDesiredBindingsSpec: []fleetv1beta1.ResourceBindingSpec{
				{},
				{
					State:                fleetv1beta1.BindingStateBound,
					TargetCluster:        cluster2,
					ResourceSnapshotName: "snapshot-2",
				},
				{
					State:                fleetv1beta1.BindingStateBound,
					TargetCluster:        cluster3,
					ResourceSnapshotName: "snapshot-2",
				},
				{
					State:                fleetv1beta1.BindingStateBound,
					TargetCluster:        cluster4,
					ResourceSnapshotName: "snapshot-2",
				},
			},
			wantTobeUpdatedBindings:     []int{1, 2, 3}, // both new scheduled bindings are picked because target number is greater than canBeReady bindings, specified MaxUnavailable helps pick bound binding to update even though deleting ready bound binding is a canBeUnavailable binding.
			wantStaleUnselectedBindings: []int{},
			wantNeedRoll:                true,
			wantWaitTime:                0,
		},
		"test downscale, evict resources from ready unscheduled binding - rollout allowed for one unscheduled binding": {
			allBindings: []*fleetv1beta1.ClusterResourceBinding{
				generateReadyClusterResourceBinding(fleetv1beta1.BindingStateBound, "snapshot-1", cluster1),
				generateReadyClusterResourceBinding(fleetv1beta1.BindingStateBound, "snapshot-1", cluster2),
				setDeletionTimeStampForBinding(generateReadyClusterResourceBinding(fleetv1beta1.BindingStateUnscheduled, "snapshot-1", cluster3)),
				generateReadyClusterResourceBinding(fleetv1beta1.BindingStateUnscheduled, "snapshot-1", cluster4),
			},
			latestResourceSnapshotName: "snapshot-1",
			crp: clusterResourcePlacementForTest("test",
				createPlacementPolicyForTest(fleetv1beta1.PickNPlacementType, 2),
				createPlacementRolloutStrategyForTest(fleetv1beta1.RollingUpdateRolloutStrategyType, &fleetv1beta1.RollingUpdateConfig{
					MaxUnavailable: &intstr.IntOrString{
						Type:   intstr.Int,
						IntVal: 0,
					},
					MaxSurge: &intstr.IntOrString{
						Type:   intstr.Int,
						IntVal: 0,
					},
					UnavailablePeriodSeconds: ptr.To(1),
				}, nil)),
			wantDesiredBindingsSpec: []fleetv1beta1.ResourceBindingSpec{
				{},
				{},
				{},
				{},
			},
			wantTobeUpdatedBindings:     []int{3}, // more ready bindings than required, we remove the unscheduled binding.
			wantStaleUnselectedBindings: []int{},
			wantNeedRoll:                true,
			wantWaitTime:                0,
		},
		"test downscale, evict resources from ready bound binding - rollout allowed for two unscheduled bindings to be deleted": {
			allBindings: []*fleetv1beta1.ClusterResourceBinding{
				setDeletionTimeStampForBinding(generateReadyClusterResourceBinding(fleetv1beta1.BindingStateBound, "snapshot-1", cluster1)),
				generateReadyClusterResourceBinding(fleetv1beta1.BindingStateBound, "snapshot-1", cluster2),
				generateReadyClusterResourceBinding(fleetv1beta1.BindingStateUnscheduled, "snapshot-1", cluster3),
				generateReadyClusterResourceBinding(fleetv1beta1.BindingStateUnscheduled, "snapshot-1", cluster4),
			},
			latestResourceSnapshotName: "snapshot-1",
			crp: clusterResourcePlacementForTest("test",
				createPlacementPolicyForTest(fleetv1beta1.PickNPlacementType, 2),
				createPlacementRolloutStrategyForTest(fleetv1beta1.RollingUpdateRolloutStrategyType, &fleetv1beta1.RollingUpdateConfig{
					MaxUnavailable: &intstr.IntOrString{
						Type:   intstr.Int,
						IntVal: 1,
					},
					MaxSurge: &intstr.IntOrString{
						Type:   intstr.Int,
						IntVal: 0,
					},
					UnavailablePeriodSeconds: ptr.To(1),
				}, nil)),
			wantDesiredBindingsSpec: []fleetv1beta1.ResourceBindingSpec{
				{},
				{},
				{},
				{},
			},
			wantTobeUpdatedBindings:     []int{2, 3}, // more ready bindings than required we remove the unscheduled binding, specified MaxUnavailable helps us remove one more unscheduled binding.
			wantStaleUnselectedBindings: []int{},
			wantNeedRoll:                true,
			wantWaitTime:                0,
		},
		"test downscale with policy change, evict unscheduled ready binding - rollout allowed for one unscheduled binding": {
			allBindings: []*fleetv1beta1.ClusterResourceBinding{
				setDeletionTimeStampForBinding(generateReadyClusterResourceBinding(fleetv1beta1.BindingStateUnscheduled, "snapshot-1", cluster1)),
				generateReadyClusterResourceBinding(fleetv1beta1.BindingStateUnscheduled, "snapshot-1", cluster2),
				generateReadyClusterResourceBinding(fleetv1beta1.BindingStateUnscheduled, "snapshot-1", cluster3),
				generateReadyClusterResourceBinding(fleetv1beta1.BindingStateUnscheduled, "snapshot-1", cluster4),
				generateClusterResourceBinding(fleetv1beta1.BindingStateScheduled, "snapshot-1", cluster5),
				generateClusterResourceBinding(fleetv1beta1.BindingStateScheduled, "snapshot-1", cluster6),
			},
			latestResourceSnapshotName: "snapshot-1",
			crp: clusterResourcePlacementForTest("test",
				createPlacementPolicyForTest(fleetv1beta1.PickNPlacementType, 2),
				createPlacementRolloutStrategyForTest(fleetv1beta1.RollingUpdateRolloutStrategyType, &fleetv1beta1.RollingUpdateConfig{
					MaxUnavailable: &intstr.IntOrString{
						Type:   intstr.Int,
						IntVal: 0,
					},
					MaxSurge: &intstr.IntOrString{
						Type:   intstr.Int,
						IntVal: 0,
					},
					UnavailablePeriodSeconds: ptr.To(1),
				}, nil)),
			wantDesiredBindingsSpec: []fleetv1beta1.ResourceBindingSpec{
				{},
				{},
				{},
				{},
				{
					State:                fleetv1beta1.BindingStateBound,
					TargetCluster:        cluster5,
					ResourceSnapshotName: "snapshot-1",
				},
				{
					State:                fleetv1beta1.BindingStateBound,
					TargetCluster:        cluster6,
					ResourceSnapshotName: "snapshot-1",
				},
			},
			wantTobeUpdatedBindings:     []int{1},    // more ready bindings than required we remove one unscheduled binding
			wantStaleUnselectedBindings: []int{4, 5}, // since three unscheduled bindings are already canBeReady we don't roll out new scheduled bindings.
			wantNeedRoll:                true,
			wantWaitTime:                0,
		},
		"test downscale with policy change, evict unscheduled failed to apply binding - rollout allowed for new scheduled bindings": {
			allBindings: []*fleetv1beta1.ClusterResourceBinding{
				setDeletionTimeStampForBinding(generateFailedToApplyClusterResourceBinding(fleetv1beta1.BindingStateUnscheduled, "snapshot-1", cluster1)),
				generateFailedToApplyClusterResourceBinding(fleetv1beta1.BindingStateUnscheduled, "snapshot-1", cluster2),
				generateFailedToApplyClusterResourceBinding(fleetv1beta1.BindingStateUnscheduled, "snapshot-1", cluster3),
				generateFailedToApplyClusterResourceBinding(fleetv1beta1.BindingStateUnscheduled, "snapshot-1", cluster4),
				generateClusterResourceBinding(fleetv1beta1.BindingStateScheduled, "snapshot-1", cluster5),
				generateClusterResourceBinding(fleetv1beta1.BindingStateScheduled, "snapshot-1", cluster6),
			},
			latestResourceSnapshotName: "snapshot-1",
			crp: clusterResourcePlacementForTest("test",
				createPlacementPolicyForTest(fleetv1beta1.PickNPlacementType, 2),
				createPlacementRolloutStrategyForTest(fleetv1beta1.RollingUpdateRolloutStrategyType, &fleetv1beta1.RollingUpdateConfig{
					MaxUnavailable: &intstr.IntOrString{
						Type:   intstr.Int,
						IntVal: 0,
					},
					MaxSurge: &intstr.IntOrString{
						Type:   intstr.Int,
						IntVal: 0,
					},
					UnavailablePeriodSeconds: ptr.To(int(defaultUnavailablePeriod)),
				}, nil)),
			wantDesiredBindingsSpec: []fleetv1beta1.ResourceBindingSpec{
				{},
				{},
				{},
				{},
				{
					State:                fleetv1beta1.BindingStateBound,
					TargetCluster:        cluster5,
					ResourceSnapshotName: "snapshot-1",
				},
				{
					State:                fleetv1beta1.BindingStateBound,
					TargetCluster:        cluster6,
					ResourceSnapshotName: "snapshot-1",
				},
			},
			wantTobeUpdatedBindings:     []int{4, 5}, // no ready unscheduled bindings, so scheduled bindings were chosen.
			wantStaleUnselectedBindings: []int{},
			wantNeedRoll:                true,
			wantWaitTime:                defaultUnavailablePeriod * time.Second,
		},
		"test downscale with resource snapshot change, evict ready bound binding - rollout allowed for one unscheduled binding": {
			allBindings: []*fleetv1beta1.ClusterResourceBinding{
				setDeletionTimeStampForBinding(generateReadyClusterResourceBinding(fleetv1beta1.BindingStateBound, "snapshot-1", cluster1)),
				generateReadyClusterResourceBinding(fleetv1beta1.BindingStateBound, "snapshot-1", cluster2),
				generateReadyClusterResourceBinding(fleetv1beta1.BindingStateUnscheduled, "snapshot-1", cluster3),
				generateReadyClusterResourceBinding(fleetv1beta1.BindingStateUnscheduled, "snapshot-1", cluster4),
			},
			latestResourceSnapshotName: "snapshot-2",
			crp: clusterResourcePlacementForTest("test",
				createPlacementPolicyForTest(fleetv1beta1.PickNPlacementType, 2),
				createPlacementRolloutStrategyForTest(fleetv1beta1.RollingUpdateRolloutStrategyType, &fleetv1beta1.RollingUpdateConfig{
					MaxUnavailable: &intstr.IntOrString{
						Type:   intstr.Int,
						IntVal: 0,
					},
					MaxSurge: &intstr.IntOrString{
						Type:   intstr.Int,
						IntVal: 0,
					},
					UnavailablePeriodSeconds: ptr.To(1),
				}, nil)),
			wantDesiredBindingsSpec: []fleetv1beta1.ResourceBindingSpec{
				{},
				{
					State:                fleetv1beta1.BindingStateBound,
					TargetCluster:        cluster2,
					ResourceSnapshotName: "snapshot-2",
				},
				{
					State:                fleetv1beta1.BindingStateBound,
					TargetCluster:        cluster3,
					ResourceSnapshotName: "snapshot-2",
				},
				{
					State:                fleetv1beta1.BindingStateBound,
					TargetCluster:        cluster4,
					ResourceSnapshotName: "snapshot-2",
				},
			},
			wantTobeUpdatedBindings:     []int{2}, // remove candidates (unscheduled bindings) are chosen before update candidates (bound bindings)
			wantStaleUnselectedBindings: []int{1}, // since maxUnavailable is set to zero, we can't remove the ready unscheduled and ready bound binding (remove candidates aren't added to stale bindings)
			wantNeedRoll:                true,
			wantWaitTime:                0,
		},
		"test downscale with resource snapshot change, evict ready unscheduled binding - rollout allowed for one unscheduled binding, one bound binding": {
			allBindings: []*fleetv1beta1.ClusterResourceBinding{
				generateReadyClusterResourceBinding(fleetv1beta1.BindingStateBound, "snapshot-1", cluster1),
				generateReadyClusterResourceBinding(fleetv1beta1.BindingStateBound, "snapshot-1", cluster2),
				setDeletionTimeStampForBinding(generateReadyClusterResourceBinding(fleetv1beta1.BindingStateUnscheduled, "snapshot-1", cluster3)),
				generateReadyClusterResourceBinding(fleetv1beta1.BindingStateUnscheduled, "snapshot-1", cluster4),
			},
			latestResourceSnapshotName: "snapshot-2",
			crp: clusterResourcePlacementForTest("test",
				createPlacementPolicyForTest(fleetv1beta1.PickNPlacementType, 2),
				createPlacementRolloutStrategyForTest(fleetv1beta1.RollingUpdateRolloutStrategyType, &fleetv1beta1.RollingUpdateConfig{
					MaxUnavailable: &intstr.IntOrString{
						Type:   intstr.Int,
						IntVal: 1,
					},
					MaxSurge: &intstr.IntOrString{
						Type:   intstr.Int,
						IntVal: 0,
					},
					UnavailablePeriodSeconds: ptr.To(1),
				}, nil)),
			wantDesiredBindingsSpec: []fleetv1beta1.ResourceBindingSpec{
				{
					State:                fleetv1beta1.BindingStateBound,
					TargetCluster:        cluster1,
					ResourceSnapshotName: "snapshot-2",
				},
				{
					State:                fleetv1beta1.BindingStateBound,
					TargetCluster:        cluster2,
					ResourceSnapshotName: "snapshot-2",
				},
				{},
				{
					State:                fleetv1beta1.BindingStateBound,
					TargetCluster:        cluster4,
					ResourceSnapshotName: "snapshot-2",
				},
			},
			wantTobeUpdatedBindings:     []int{3, 0}, // remove candidates (unscheduled bindings) are chosen before update candidates (bound bindings), MaxUnavailable helps us pick one bound binding to update.
			wantStaleUnselectedBindings: []int{1},    // with the maxUnavailable specified we can't pick the remaining ready bound binding to update.
			wantNeedRoll:                true,
			wantWaitTime:                0,
		},
	}
	for name, tt := range tests {
		t.Run(name, func(t *testing.T) {
			scheme := serviceScheme(t)
			var objects []client.Object
			for i := range tt.clusters {
				objects = append(objects, &tt.clusters[i])
			}
			fakeClient := fake.NewClientBuilder().
				WithScheme(scheme).
				WithObjects(objects...).
				WithStatusSubresource(objects...).
				Build()
			r := Reconciler{
				Client: fakeClient,
			}
			resourceSnapshot := &fleetv1beta1.ClusterResourceSnapshot{
				ObjectMeta: metav1.ObjectMeta{
					Name: tt.latestResourceSnapshotName,
				},
			}
			gotUpdatedBindings, gotStaleUnselectedBindings, _, gotNeedRoll, gotWaitTime, err := r.pickBindingsToRoll(context.Background(), tt.allBindings, resourceSnapshot, tt.crp, tt.matchedCROs, tt.matchedROs)
			if (err != nil) != (tt.wantErr != nil) || err != nil && !errors.Is(err, tt.wantErr) {
				t.Fatalf("pickBindingsToRoll() error = %v, wantErr %v", err, tt.wantErr)
			}
			if err != nil {
				return
			}

			wantTobeUpdatedBindings := make([]toBeUpdatedBinding, len(tt.wantTobeUpdatedBindings))
			for i, index := range tt.wantTobeUpdatedBindings {
				// Unscheduled bindings are only removed in a single rollout cycle.
				if tt.allBindings[index].Spec.State != fleetv1beta1.BindingStateUnscheduled {
					wantTobeUpdatedBindings[i].currentBinding = tt.allBindings[index]
					wantTobeUpdatedBindings[i].desiredBinding = tt.allBindings[index].DeepCopy()
					wantTobeUpdatedBindings[i].desiredBinding.Spec = tt.wantDesiredBindingsSpec[index]
				} else {
					wantTobeUpdatedBindings[i].currentBinding = tt.allBindings[index]
				}
			}
			wantStaleUnselectedBindings := make([]toBeUpdatedBinding, len(tt.wantStaleUnselectedBindings))
			for i, index := range tt.wantStaleUnselectedBindings {
				// Unscheduled bindings are only removed in a single rollout cycle.
				if tt.allBindings[index].Spec.State != fleetv1beta1.BindingStateUnscheduled {
					wantStaleUnselectedBindings[i].currentBinding = tt.allBindings[index]
					wantStaleUnselectedBindings[i].desiredBinding = tt.allBindings[index].DeepCopy()
					wantStaleUnselectedBindings[i].desiredBinding.Spec = tt.wantDesiredBindingsSpec[index]
				} else {
					wantStaleUnselectedBindings[i].currentBinding = tt.allBindings[index]
				}
			}

			if diff := cmp.Diff(wantTobeUpdatedBindings, gotUpdatedBindings, cmpOptions...); diff != "" {
				t.Errorf("pickBindingsToRoll() toBeUpdatedBindings mismatch (-want, +got):\n%s", diff)
			}
			if diff := cmp.Diff(wantStaleUnselectedBindings, gotStaleUnselectedBindings, cmpOptions...); diff != "" {
				t.Errorf("pickBindingsToRoll() staleUnselectedBindings mismatch (-want, +got):\n%s", diff)
			}
			if gotNeedRoll != tt.wantNeedRoll {
				t.Errorf("pickBindingsToRoll() = needRoll %v, want %v", gotNeedRoll, tt.wantNeedRoll)
			}
			if tt.wantNeedRoll == true {
				if gotWaitTime.Round(time.Second) != tt.wantWaitTime {
					t.Errorf("pickBindingsToRoll() = waitTime %v, want %v", gotWaitTime, tt.wantWaitTime)
				}
			}
		})
	}
}

func createPlacementPolicyForTest(placementType fleetv1beta1.PlacementType, numberOfClusters int32) *fleetv1beta1.PlacementPolicy {
	return &fleetv1beta1.PlacementPolicy{
		PlacementType:    placementType,
		NumberOfClusters: ptr.To(numberOfClusters),
		Affinity: &fleetv1beta1.Affinity{
			ClusterAffinity: &fleetv1beta1.ClusterAffinity{
				RequiredDuringSchedulingIgnoredDuringExecution: &fleetv1beta1.ClusterSelector{
					ClusterSelectorTerms: []fleetv1beta1.ClusterSelectorTerm{
						{
							LabelSelector: &metav1.LabelSelector{
								MatchLabels: map[string]string{
									"key1": "value1",
								},
							},
						},
					},
				},
			},
		},
	}
}

func createPlacementRolloutStrategyForTest(rolloutType fleetv1beta1.RolloutStrategyType, rollingUpdate *fleetv1beta1.RollingUpdateConfig, applyStrategy *fleetv1beta1.ApplyStrategy) fleetv1beta1.RolloutStrategy {
	return fleetv1beta1.RolloutStrategy{
		Type:          rolloutType,
		RollingUpdate: rollingUpdate,
		ApplyStrategy: applyStrategy,
	}
}

func clusterResourcePlacementForTest(crpName string, policy *fleetv1beta1.PlacementPolicy, strategy fleetv1beta1.RolloutStrategy) *fleetv1beta1.ClusterResourcePlacement {
	return &fleetv1beta1.ClusterResourcePlacement{
		ObjectMeta: metav1.ObjectMeta{
			Name: crpName,
		},
		Spec: fleetv1beta1.ClusterResourcePlacementSpec{
			ResourceSelectors: []fleetv1beta1.ClusterResourceSelector{
				{
					Group:   corev1.GroupName,
					Version: "v1",
					Kind:    "Namespace",
					LabelSelector: &metav1.LabelSelector{
						MatchLabels: map[string]string{"region": "east"},
					},
				},
			},
			Policy:   policy,
			Strategy: strategy,
		},
	}
}

func generateFailedToApplyClusterResourceBinding(state fleetv1beta1.BindingState, resourceSnapshotName, targetCluster string) *fleetv1beta1.ClusterResourceBinding {
	binding := generateClusterResourceBinding(state, resourceSnapshotName, targetCluster)
	binding.Status.Conditions = append(binding.Status.Conditions, metav1.Condition{
		Type:   string(fleetv1beta1.ResourceBindingApplied),
		Status: metav1.ConditionFalse,
	})
	return binding
}

func generateCanBeReadyClusterResourceBinding(state fleetv1beta1.BindingState, resourceSnapshotName, targetCluster string) *fleetv1beta1.ClusterResourceBinding {
	binding := generateClusterResourceBinding(state, resourceSnapshotName, targetCluster)
	binding.Status.Conditions = []metav1.Condition{
		{
			Type:   string(fleetv1beta1.ResourceBindingApplied),
			Status: metav1.ConditionTrue,
		},
	}
	return binding
}

func generateReadyClusterResourceBinding(state fleetv1beta1.BindingState, resourceSnapshotName, targetCluster string) *fleetv1beta1.ClusterResourceBinding {
	binding := generateClusterResourceBinding(state, resourceSnapshotName, targetCluster)
	binding.Status.Conditions = []metav1.Condition{
		{
			Type:   string(fleetv1beta1.ResourceBindingApplied),
			Status: metav1.ConditionTrue,
		},
		{
			Type:   string(fleetv1beta1.ResourceBindingAvailable),
			Status: metav1.ConditionTrue,
			Reason: workapplier.WorkAllManifestsAvailableReason, // Make it ready
		},
	}
	return binding
}

func generateNotTrackableClusterResourceBinding(state fleetv1beta1.BindingState, resourceSnapshotName, targetCluster string, lastTransitionTime metav1.Time) *fleetv1beta1.ClusterResourceBinding {
	binding := generateClusterResourceBinding(state, resourceSnapshotName, targetCluster)
	binding.Status.Conditions = []metav1.Condition{
		{
			Type:   string(fleetv1beta1.ResourceBindingApplied),
			Status: metav1.ConditionTrue,
		},
		{
			Type:               string(fleetv1beta1.ResourceBindingAvailable),
			Status:             metav1.ConditionTrue,
			LastTransitionTime: lastTransitionTime,
			Reason:             condition.WorkNotAvailabilityTrackableReason, // Make it not ready
		},
	}
	return binding
}

func setDeletionTimeStampForBinding(binding *fleetv1beta1.ClusterResourceBinding) *fleetv1beta1.ClusterResourceBinding {
	binding.DeletionTimestamp = &metav1.Time{
		Time: now,
	}
	return binding
}

func generateDefaultRollingUpdateConfig() *fleetv1beta1.RollingUpdateConfig {
	return &fleetv1beta1.RollingUpdateConfig{
		MaxUnavailable: &intstr.IntOrString{
			Type:   intstr.String,
			StrVal: "20%",
		},
		MaxSurge: &intstr.IntOrString{
			Type:   intstr.Int,
			IntVal: 3,
		},
		UnavailablePeriodSeconds: ptr.To(int(defaultUnavailablePeriod)),
	}
}

func TestUpdateStaleBindingsStatus(t *testing.T) {
	currentTime := time.Now()
	oldTransitionTime := metav1.NewTime(currentTime.Add(-1 * time.Hour))

	tests := map[string]struct {
		skipPuttingBindings bool // whether skip to put the bindings into the api server
		// build toBeUpdatedBinding with currentBinding and desiredBinding
		bindings     []fleetv1beta1.ClusterResourceBinding
		wantBindings []fleetv1beta1.ClusterResourceBinding
		wantErr      error
	}{
		"update bindings with nil": {
			bindings:     nil,
			wantBindings: nil,
		},
		"update bindings with empty": {
			bindings:     []fleetv1beta1.ClusterResourceBinding{},
			wantBindings: nil,
		},
		"update a bounded binding status": {
			bindings: []fleetv1beta1.ClusterResourceBinding{
				{
					ObjectMeta: metav1.ObjectMeta{
						Name:       "binding-1",
						Generation: 15,
					},
					Spec: fleetv1beta1.ResourceBindingSpec{
						State:                fleetv1beta1.BindingStateBound,
						TargetCluster:        cluster1,
						ResourceSnapshotName: "snapshot-1",
					},
				},
			},
			wantBindings: []fleetv1beta1.ClusterResourceBinding{
				{
					ObjectMeta: metav1.ObjectMeta{
						Name:       "binding-1",
						Generation: 15,
					},
					Spec: fleetv1beta1.ResourceBindingSpec{
						State:                fleetv1beta1.BindingStateBound,
						TargetCluster:        cluster1,
						ResourceSnapshotName: "snapshot-1",
					},
					Status: fleetv1beta1.ResourceBindingStatus{
						Conditions: []metav1.Condition{
							{
								Type:               string(fleetv1beta1.ResourceBindingRolloutStarted),
								Status:             metav1.ConditionFalse,
								ObservedGeneration: 15,
								LastTransitionTime: metav1.NewTime(currentTime),
								Reason:             condition.RolloutNotStartedYetReason,
							},
						},
					},
				},
			},
		},
		"skip updating unscheduled binding status": {
			bindings: []fleetv1beta1.ClusterResourceBinding{
				{
					ObjectMeta: metav1.ObjectMeta{
						Name:       "binding-1",
						Generation: 15,
					},
					Spec: fleetv1beta1.ResourceBindingSpec{
						State:                fleetv1beta1.BindingStateUnscheduled,
						TargetCluster:        cluster1,
						ResourceSnapshotName: "snapshot-1",
					},
					Status: fleetv1beta1.ResourceBindingStatus{
						Conditions: []metav1.Condition{
							{
								Type:               string(fleetv1beta1.ResourceBindingRolloutStarted),
								Status:             metav1.ConditionTrue,
								ObservedGeneration: 15,
								LastTransitionTime: metav1.NewTime(currentTime),
								Reason:             condition.RolloutStartedReason,
							},
						},
					},
				},
			},
			wantBindings: []fleetv1beta1.ClusterResourceBinding{
				{
					ObjectMeta: metav1.ObjectMeta{
						Name:       "binding-1",
						Generation: 15,
					},
					Spec: fleetv1beta1.ResourceBindingSpec{
						State:                fleetv1beta1.BindingStateUnscheduled,
						TargetCluster:        cluster1,
						ResourceSnapshotName: "snapshot-1",
					},
					Status: fleetv1beta1.ResourceBindingStatus{
						Conditions: []metav1.Condition{
							{
								Type:               string(fleetv1beta1.ResourceBindingRolloutStarted),
								Status:             metav1.ConditionTrue,
								ObservedGeneration: 15,
								LastTransitionTime: metav1.NewTime(currentTime),
								Reason:             condition.RolloutStartedReason,
							},
						},
					},
				},
			},
		},
		"update multiple bindings": {
			bindings: []fleetv1beta1.ClusterResourceBinding{
				{
					ObjectMeta: metav1.ObjectMeta{
						Name:       "binding-1",
						Generation: 15,
					},
					Spec: fleetv1beta1.ResourceBindingSpec{
						State:         fleetv1beta1.BindingStateScheduled,
						TargetCluster: cluster1,
					},
					Status: fleetv1beta1.ResourceBindingStatus{
						Conditions: []metav1.Condition{
							{
								Type:               string(fleetv1beta1.ResourceBindingRolloutStarted),
								Status:             metav1.ConditionFalse,
								ObservedGeneration: 15,
								LastTransitionTime: oldTransitionTime,
								Reason:             condition.RolloutNotStartedYetReason,
							},
						},
					},
				},
				{
					ObjectMeta: metav1.ObjectMeta{
						Name:       "binding-2",
						Generation: 1,
					},
					Spec: fleetv1beta1.ResourceBindingSpec{
						State:                fleetv1beta1.BindingStateBound,
						TargetCluster:        cluster2,
						ResourceSnapshotName: "snapshot-2",
					},
				},
			},
			wantBindings: []fleetv1beta1.ClusterResourceBinding{
				{
					ObjectMeta: metav1.ObjectMeta{
						Name:       "binding-1",
						Generation: 15,
					},
					Spec: fleetv1beta1.ResourceBindingSpec{
						State:         fleetv1beta1.BindingStateScheduled,
						TargetCluster: cluster1,
					},
					Status: fleetv1beta1.ResourceBindingStatus{
						Conditions: []metav1.Condition{
							{
								Type:               string(fleetv1beta1.ResourceBindingRolloutStarted),
								Status:             metav1.ConditionFalse,
								ObservedGeneration: 15,
								LastTransitionTime: oldTransitionTime,
								Reason:             condition.RolloutNotStartedYetReason,
							},
						},
					},
				},
				{
					ObjectMeta: metav1.ObjectMeta{
						Name:       "binding-2",
						Generation: 1,
					},
					Spec: fleetv1beta1.ResourceBindingSpec{
						State:                fleetv1beta1.BindingStateBound,
						TargetCluster:        cluster2,
						ResourceSnapshotName: "snapshot-2",
					},
					Status: fleetv1beta1.ResourceBindingStatus{
						Conditions: []metav1.Condition{
							{
								Type:               string(fleetv1beta1.ResourceBindingRolloutStarted),
								Status:             metav1.ConditionFalse,
								ObservedGeneration: 1,
								LastTransitionTime: metav1.NewTime(currentTime),
								Reason:             condition.RolloutNotStartedYetReason,
							},
						},
					},
				},
			},
		},
	}
	for name, tt := range tests {
		t.Run(name, func(t *testing.T) {
			var objects []client.Object
			for i := range tt.bindings {
				objects = append(objects, &tt.bindings[i])
			}
			scheme := serviceScheme(t)
			fakeClient := fake.NewClientBuilder().
				WithScheme(scheme).
				WithObjects(objects...).
				WithStatusSubresource(objects...).
				Build()
			r := Reconciler{
				Client: fakeClient,
			}
			ctx := context.Background()
			inputs := make([]toBeUpdatedBinding, len(tt.bindings))
			for i := range tt.bindings {
				// Get the data from the api server first so that the update won't fail because of the revision.
				if err := fakeClient.Get(ctx, client.ObjectKey{Name: tt.bindings[i].Name}, &tt.bindings[i]); err != nil {
					t.Fatalf("failed to get the binding: %v", err)
				}
				inputs[i] = toBeUpdatedBinding{
					currentBinding: &tt.bindings[i],
				}
			}
			if err := r.updateStaleBindingsStatus(ctx, inputs); err != nil {
				t.Fatalf("updateStaleBindingsStatus() got error %v, want no err", err)
			}
			bindingList := &fleetv1beta1.ClusterResourceBindingList{}
			if err := fakeClient.List(ctx, bindingList); err != nil {
				t.Fatalf("updateStaleBindingsStatus List() got error %v, want no err", err)
			}
			if diff := cmp.Diff(tt.wantBindings, bindingList.Items, cmpOptions...); diff != "" {
				t.Errorf("updateStaleBindingsStatus List() mismatch (-want, +got):\n%s", diff)
			}
		})
	}
}

func TestCheckAndUpdateStaleBindingsStatus(t *testing.T) {
	generation := int64(15)
	latestBindings := []*fleetv1beta1.ClusterResourceBinding{
		{
			ObjectMeta: metav1.ObjectMeta{
				Name:       "binding-1",
				Generation: generation,
			},
			Spec: fleetv1beta1.ResourceBindingSpec{
				State: fleetv1beta1.BindingStateBound,
			},
			Status: fleetv1beta1.ResourceBindingStatus{
				Conditions: []metav1.Condition{
					{
						Type:               string(fleetv1beta1.ResourceBindingRolloutStarted),
						Status:             metav1.ConditionTrue,
						ObservedGeneration: generation,
						Reason:             condition.RolloutStartedReason,
					},
				},
			},
		},
		{
			ObjectMeta: metav1.ObjectMeta{
				Name:       "binding-2",
				Generation: generation,
			},
			Spec: fleetv1beta1.ResourceBindingSpec{
				State: fleetv1beta1.BindingStateScheduled,
			},
			Status: fleetv1beta1.ResourceBindingStatus{
				Conditions: []metav1.Condition{
					{
						Type:               string(fleetv1beta1.ResourceBindingRolloutStarted),
						Status:             metav1.ConditionTrue,
						ObservedGeneration: generation,
						Reason:             condition.RolloutStartedReason,
					},
				},
			},
		},
		{
			ObjectMeta: metav1.ObjectMeta{
				Name:       "binding-3",
				Generation: generation,
			},
			Spec: fleetv1beta1.ResourceBindingSpec{
				State: fleetv1beta1.BindingStateUnscheduled,
			},
		},
	}

	tests := map[string]struct {
		bindings     []*fleetv1beta1.ClusterResourceBinding
		wantBindings []fleetv1beta1.ClusterResourceBinding
	}{
		"update bindings with nil": {
			bindings:     nil,
			wantBindings: nil,
		},
		"update bindings with empty": {
			bindings:     []*fleetv1beta1.ClusterResourceBinding{},
			wantBindings: nil,
		},
		"bindings with rollout started condition": {
			bindings: latestBindings,
			wantBindings: []fleetv1beta1.ClusterResourceBinding{
				*latestBindings[0],
				*latestBindings[1],
				*latestBindings[2],
			},
		},
		"update stale bounded binding": {
			bindings: []*fleetv1beta1.ClusterResourceBinding{
				{
					ObjectMeta: metav1.ObjectMeta{
						Name:       "binding-1",
						Generation: generation,
					},
					Spec: fleetv1beta1.ResourceBindingSpec{
						State: fleetv1beta1.BindingStateBound,
					},
				},
			},
			wantBindings: []fleetv1beta1.ClusterResourceBinding{
				*latestBindings[0],
			},
		},
		"update stale scheduled bindings": {
			bindings: []*fleetv1beta1.ClusterResourceBinding{
				{
					ObjectMeta: metav1.ObjectMeta{
						Name:       "binding-2",
						Generation: generation,
					},
					Spec: fleetv1beta1.ResourceBindingSpec{
						State: fleetv1beta1.BindingStateScheduled,
					},
					Status: fleetv1beta1.ResourceBindingStatus{
						Conditions: []metav1.Condition{
							{
								Type:               string(fleetv1beta1.ResourceBindingRolloutStarted),
								Status:             metav1.ConditionFalse,
								ObservedGeneration: generation,
							},
						},
					},
				},
			},
			wantBindings: []fleetv1beta1.ClusterResourceBinding{
				*latestBindings[1],
			},
		},
		"update multiple stale bindings": {
			bindings: []*fleetv1beta1.ClusterResourceBinding{
				{
					ObjectMeta: metav1.ObjectMeta{
						Name:       "binding-1",
						Generation: generation,
					},
					Spec: fleetv1beta1.ResourceBindingSpec{
						State: fleetv1beta1.BindingStateBound,
					},
					Status: fleetv1beta1.ResourceBindingStatus{
						Conditions: []metav1.Condition{
							{
								Type:               string(fleetv1beta1.ResourceBindingRolloutStarted),
								Status:             metav1.ConditionTrue,
								ObservedGeneration: generation - 1,
							},
						},
					},
				},
				{
					ObjectMeta: metav1.ObjectMeta{
						Name:       "binding-2",
						Generation: generation,
					},
					Spec: fleetv1beta1.ResourceBindingSpec{
						State: fleetv1beta1.BindingStateScheduled,
					},
					Status: fleetv1beta1.ResourceBindingStatus{
						Conditions: []metav1.Condition{
							{
								Type:               string(fleetv1beta1.ResourceBindingRolloutStarted),
								Status:             metav1.ConditionFalse,
								ObservedGeneration: generation,
							},
						},
					},
				},
				latestBindings[2],
			},
			wantBindings: []fleetv1beta1.ClusterResourceBinding{
				*latestBindings[0],
				*latestBindings[1],
				*latestBindings[2],
			},
		},
	}
	for name, tt := range tests {
		t.Run(name, func(t *testing.T) {
			var objects []client.Object
			for i := range tt.bindings {
				objects = append(objects, tt.bindings[i])
			}
			scheme := serviceScheme(t)
			fakeClient := fake.NewClientBuilder().
				WithScheme(scheme).
				WithObjects(objects...).
				WithStatusSubresource(objects...).
				Build()
			r := Reconciler{
				Client: fakeClient,
			}
			ctx := context.Background()
			if err := r.checkAndUpdateStaleBindingsStatus(ctx, tt.bindings); err != nil {
				t.Fatalf("checkAndUpdateStaleBindingsStatus() got error %v, want no err", err)
			}
			bindingList := &fleetv1beta1.ClusterResourceBindingList{}
			if err := fakeClient.List(ctx, bindingList); err != nil {
				t.Fatalf("checkAndUpdateStaleBindingsStatus List() got error %v, want no err", err)
			}
			if diff := cmp.Diff(tt.wantBindings, bindingList.Items, cmpOptions...); diff != "" {
				t.Errorf("checkAndUpdateStaleBindingsStatus List() mismatch (-want, +got):\n%s", diff)
			}
		})
	}
}

// TestProcessApplyStrategyUpdates tests the processApplyStrategyUpdates method.
func TestProcessApplyStrategyUpdates(t *testing.T) {
	// Use RFC 3339 copy to avoid time precision issues.
	now := metav1.Now().Rfc3339Copy()

	testCases := []struct {
		name            string
		crp             *fleetv1beta1.ClusterResourcePlacement
		allBindings     []*fleetv1beta1.ClusterResourceBinding
		wantAllBindings []*fleetv1beta1.ClusterResourceBinding
	}{
		{
			name: "nil apply strategy",
			crp: &fleetv1beta1.ClusterResourcePlacement{
				ObjectMeta: metav1.ObjectMeta{
					Name: crpName,
				},
				Spec: fleetv1beta1.ClusterResourcePlacementSpec{
					Strategy: fleetv1beta1.RolloutStrategy{},
				},
			},
			allBindings: []*fleetv1beta1.ClusterResourceBinding{
				{
					ObjectMeta: metav1.ObjectMeta{
						Name: "binding-1",
					},
					Spec: fleetv1beta1.ResourceBindingSpec{},
				},
			},
			wantAllBindings: []*fleetv1beta1.ClusterResourceBinding{
				{
					ObjectMeta: metav1.ObjectMeta{
						Name: "binding-1",
					},
					Spec: fleetv1beta1.ResourceBindingSpec{
						ApplyStrategy: &fleetv1beta1.ApplyStrategy{
							Type:             fleetv1beta1.ApplyStrategyTypeClientSideApply,
							ComparisonOption: fleetv1beta1.ComparisonOptionTypePartialComparison,
							WhenToApply:      fleetv1beta1.WhenToApplyTypeAlways,
							WhenToTakeOver:   fleetv1beta1.WhenToTakeOverTypeAlways,
						},
					},
				},
			},
		},
		{
			name: "push apply strategy to bindings of various states",
			crp: &fleetv1beta1.ClusterResourcePlacement{
				ObjectMeta: metav1.ObjectMeta{
					Name: crpName,
				},
				Spec: fleetv1beta1.ClusterResourcePlacementSpec{
					Strategy: fleetv1beta1.RolloutStrategy{
						ApplyStrategy: &fleetv1beta1.ApplyStrategy{
							Type:             fleetv1beta1.ApplyStrategyTypeServerSideApply,
							ComparisonOption: fleetv1beta1.ComparisonOptionTypeFullComparison,
							WhenToApply:      fleetv1beta1.WhenToApplyTypeIfNotDrifted,
							WhenToTakeOver:   fleetv1beta1.WhenToTakeOverTypeIfNoDiff,
						},
					},
				},
			},
			allBindings: []*fleetv1beta1.ClusterResourceBinding{
				// A binding that has been marked for deletion.
				{
					ObjectMeta: metav1.ObjectMeta{
						Name:              "binding-1",
						DeletionTimestamp: &now,
						// The fake client requires that all objects that have been marked
						// for deletion should have at least one finalizer set.
						Finalizers: []string{
							"custom-deletion-blocker",
						},
					},
					Spec: fleetv1beta1.ResourceBindingSpec{},
				},
				// A binding that already has the latest apply strategy.
				{
					ObjectMeta: metav1.ObjectMeta{
						Name: "binding-2",
					},
					Spec: fleetv1beta1.ResourceBindingSpec{
						ResourceSnapshotName: "snapshot-2",
						ApplyStrategy: &fleetv1beta1.ApplyStrategy{
							Type:             fleetv1beta1.ApplyStrategyTypeServerSideApply,
							ComparisonOption: fleetv1beta1.ComparisonOptionTypeFullComparison,
							WhenToApply:      fleetv1beta1.WhenToApplyTypeIfNotDrifted,
							WhenToTakeOver:   fleetv1beta1.WhenToTakeOverTypeIfNoDiff,
						},
					},
				},
				// A binding that has an out of date apply strategy.
				{
					ObjectMeta: metav1.ObjectMeta{
						Name: "binding-3",
					},
					Spec: fleetv1beta1.ResourceBindingSpec{
						ResourceSnapshotName: "snapshot-1",
						ApplyStrategy: &fleetv1beta1.ApplyStrategy{
							Type:             fleetv1beta1.ApplyStrategyTypeClientSideApply,
							ComparisonOption: fleetv1beta1.ComparisonOptionTypePartialComparison,
							WhenToApply:      fleetv1beta1.WhenToApplyTypeAlways,
							WhenToTakeOver:   fleetv1beta1.WhenToTakeOverTypeAlways,
						},
					},
				},
			},
			wantAllBindings: []*fleetv1beta1.ClusterResourceBinding{
				// Binding that has been marked for deletion should not be updated.
				{
					ObjectMeta: metav1.ObjectMeta{
						Name:              "binding-1",
						DeletionTimestamp: &now,
						Finalizers: []string{
							"custom-deletion-blocker",
						},
					},
					Spec: fleetv1beta1.ResourceBindingSpec{},
				},
				// Binding that already has the latest apply strategy should not be updated.
				{
					ObjectMeta: metav1.ObjectMeta{
						Name: "binding-2",
					},
					Spec: fleetv1beta1.ResourceBindingSpec{
						ResourceSnapshotName: "snapshot-2",
						ApplyStrategy: &fleetv1beta1.ApplyStrategy{
							Type:             fleetv1beta1.ApplyStrategyTypeServerSideApply,
							ComparisonOption: fleetv1beta1.ComparisonOptionTypeFullComparison,
							WhenToApply:      fleetv1beta1.WhenToApplyTypeIfNotDrifted,
							WhenToTakeOver:   fleetv1beta1.WhenToTakeOverTypeIfNoDiff,
						},
					},
				},
				// Binding that has an out of date apply strategy should be updated.
				{
					ObjectMeta: metav1.ObjectMeta{
						Name: "binding-3",
					},
					Spec: fleetv1beta1.ResourceBindingSpec{
						ResourceSnapshotName: "snapshot-1",
						ApplyStrategy: &fleetv1beta1.ApplyStrategy{
							Type:             fleetv1beta1.ApplyStrategyTypeServerSideApply,
							ComparisonOption: fleetv1beta1.ComparisonOptionTypeFullComparison,
							WhenToApply:      fleetv1beta1.WhenToApplyTypeIfNotDrifted,
							WhenToTakeOver:   fleetv1beta1.WhenToTakeOverTypeIfNoDiff,
						},
					},
				},
			},
		},
	}

	for _, tc := range testCases {
		t.Run(tc.name, func(t *testing.T) {
			ctx := context.Background()
			objs := make([]client.Object, 0, len(tc.allBindings))
			for idx := range tc.allBindings {
				objs = append(objs, tc.allBindings[idx])
			}

			fakeClient := fake.NewClientBuilder().
				WithScheme(serviceScheme(t)).
				WithObjects(objs...).
				Build()
			r := &Reconciler{
				Client: fakeClient,
			}

			if err := r.processApplyStrategyUpdates(ctx, tc.crp, tc.allBindings); err != nil {
				t.Errorf("processApplyStrategyUpdates() error = %v, want no error", err)
			}

			for idx := range tc.wantAllBindings {
				wantBinding := tc.wantAllBindings[idx]

				gotBinding := &fleetv1beta1.ClusterResourceBinding{}
				if err := fakeClient.Get(ctx, client.ObjectKey{Name: wantBinding.Name}, gotBinding); err != nil {
					t.Fatalf("failed to retrieve binding: %v", err)
				}

				if diff := cmp.Diff(
					gotBinding, wantBinding,
					cmpopts.IgnoreFields(metav1.ObjectMeta{}, "ResourceVersion"),
				); diff != "" {
					t.Errorf("updated binding mismatch (-got, +want):\n%s", diff)
				}
			}
		})
	}
}<|MERGE_RESOLUTION|>--- conflicted
+++ resolved
@@ -804,11 +804,7 @@
 							Type:               string(fleetv1beta1.ResourceBindingAvailable),
 							Status:             metav1.ConditionTrue,
 							LastTransitionTime: metav1.NewTime(now.Add(-5 * time.Second)),
-<<<<<<< HEAD
 							Reason:             workapplier.WorkAllManifestsAvailableReason,
-=======
-							Reason:             work.WorkAvailableReason,
->>>>>>> 5947d8b9
 							ObservedGeneration: 10,
 						},
 						{
