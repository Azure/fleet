/*
Copyright 2025 The KubeFleet Authors.

Licensed under the Apache License, Version 2.0 (the "License");
you may not use this file except in compliance with the License.
You may obtain a copy of the License at

    http://www.apache.org/licenses/LICENSE-2.0

Unless required by applicable law or agreed to in writing, software
distributed under the License is distributed on an "AS IS" BASIS,
WITHOUT WARRANTIES OR CONDITIONS OF ANY KIND, either express or implied.
See the License for the specific language governing permissions and
limitations under the License.
*/

// Package azure features the Azure property provider for Fleet.
package azure

import (
	"context"
	"fmt"
<<<<<<< HEAD
	"regexp"
=======
	"os"
	"sync"
	"time"
>>>>>>> b2198c03

	corev1 "k8s.io/api/core/v1"
	"k8s.io/apimachinery/pkg/api/resource"
	metav1 "k8s.io/apimachinery/pkg/apis/meta/v1"
	"k8s.io/apimachinery/pkg/fields"
	"k8s.io/apimachinery/pkg/labels"
	"k8s.io/apimachinery/pkg/selection"
	"k8s.io/client-go/discovery"
	"k8s.io/client-go/kubernetes/scheme"
	"k8s.io/client-go/rest"
	"k8s.io/klog/v2"
	ctrl "sigs.k8s.io/controller-runtime"
	"sigs.k8s.io/controller-runtime/pkg/cache"
	"sigs.k8s.io/controller-runtime/pkg/client"
	metricsserver "sigs.k8s.io/controller-runtime/pkg/metrics/server"

	clusterv1beta1 "go.goms.io/fleet/apis/cluster/v1beta1"
	"go.goms.io/fleet/pkg/propertyprovider"
	"go.goms.io/fleet/pkg/propertyprovider/azure/controllers"
	"go.goms.io/fleet/pkg/propertyprovider/azure/trackers"
	"go.goms.io/fleet/pkg/utils/controller"
)

const (
	// A list of properties that the Azure property provider collects in addition to the
	// Fleet required ones.

	// PerCPUCoreCostProperty is a property that describes the average hourly cost of a CPU core in
	// a Kubernetes cluster.
	PerCPUCoreCostProperty = "kubernetes.azure.com/per-cpu-core-cost"
	// PerGBMemoryCostProperty is a property that describes the average cost of one GB of memory in
	// a Kubernetes cluster.
	PerGBMemoryCostProperty = "kubernetes.azure.com/per-gb-memory-cost"

	// SKUPropertyPrefix is the prefix that identifies the sku properties.
	skuPropertyPrefix = "kubernetes.azure.com/vm-sizes"

	// NodeCountPerSKUPropertyTmpl is the property template for the node count per SKU in
	// a Kubernetes cluster.
	NodeCountPerSKUPropertyTmpl = skuPropertyPrefix + "/%s/count"

	// CapacityPerSKUPropertyTmpl is the property template for capacity per SKU in a Kubernetes cluster.
	CapacityPerSKUPropertyTmpl = skuPropertyPrefix + "/%s/capacity"

	CostPrecisionTemplate = "%.3f"
)

var (
<<<<<<< HEAD
	// CapacityPerSKUPropertyRegex extracts SKU name from capacity property names.
	// Based on SKUCapacityPropertyTmpl = "kubernetes.azure.com/vm-sizes/%s/capacity"
	CapacityPerSKUPropertyRegex = regexp.MustCompile(`^` + regexp.QuoteMeta(skuPropertyPrefix) + `/([^/]+)/capacity$`)
=======
	// k8sVersionCacheTTL is the TTL for the cached Kubernetes version.
	k8sVersionCacheTTL = 15 * time.Minute
>>>>>>> b2198c03
)

const (
	// The condition related values in use by the Azure property provider.
	CostPropertiesCollectionSucceededCondType   = "AKSClusterCostPropertiesCollectionSucceeded"
	CostPropertiesCollectionSucceededReason     = "CostsCalculated"
	CostPropertiesCollectionDegradedReason      = "CostsCalculationDegraded"
	CostPropertiesCollectionFailedReason        = "CostsCalculationFailed"
	CostPropertiesCollectionSucceededMsg        = "All cost properties have been collected successfully"
	CostPropertiesCollectionDegradedMsgTemplate = "Cost properties are collected in a degraded mode with the following warning(s): %v"
	CostPropertiesCollectionFailedMsgTemplate   = "An error has occurred when collecting cost properties: %v"
)

// PropertyProvider is the Azure property provider for Fleet.
type PropertyProvider struct {
	// The trackers.
	podTracker  *trackers.PodTracker
	nodeTracker *trackers.NodeTracker

	// The discovery client to get k8s cluster version.
	discoveryClient discovery.ServerVersionInterface

	// The region where the Azure property provider resides.
	//
	// This is necessary as the pricing client requires that a region to be specified; it can
	// be either specified by the user or auto-discovered from the AKS cluster.
	region *string

	// The feature flags.
	isCostCollectionEnabled               bool
	isAvailableResourcesCollectionEnabled bool

	// The controller manager in use by the Azure property provider; this field is mostly reserved for
	// testing purposes.
	mgr ctrl.Manager
	// The names in use by the controllers managed by the property provider; these fields are exposed
	// to avoid name conflicts, though at this moment are mostly reserved for testing purposes.
	nodeControllerName string
	podControllerName  string

	// Cache for Kubernetes version information with TTL.
	k8sVersionMutex              sync.Mutex
	cachedK8sVersion             string
	cachedK8sVersionObservedTime time.Time

	// Cached cluster certificate authority data (base64 encoded).
	clusterCertificateAuthority             []byte
	clusterCertificateAuthorityObservedTime time.Time
}

// Verify that the Azure property provider implements the MetricProvider interface at compile time.
var _ propertyprovider.PropertyProvider = &PropertyProvider{}

// Start starts the Azure property provider.
func (p *PropertyProvider) Start(ctx context.Context, config *rest.Config) error {
	klog.V(2).Info("Starting Azure property provider")

	podObj := client.Object(&corev1.Pod{})
	mgr, err := ctrl.NewManager(config, ctrl.Options{
		Scheme: scheme.Scheme,
		Cache: cache.Options{
			ByObject: map[client.Object]cache.ByObject{
				podObj: {
					// Set up field selectors so that API server will not send out watch events that
					// are not relevant to the pod watcher. This is essentially a trade-off between
					// in-memory check overhead and encoding/transmission overhead; for large clusters
					// with frequent pod creation/deletion ops, the trade-off seems to be worth it based
					// on current experimentation results.
					Field: fields.AndSelectors(
						fields.OneTermNotEqualSelector("spec.nodeName", ""),
						fields.OneTermNotEqualSelector("status.phase", string(corev1.PodSucceeded)),
						fields.OneTermNotEqualSelector("status.phase", string(corev1.PodFailed)),
					),
					// Drop irrelevant fields from the pod object; this can significantly reduce the
					// CPU and memory usage of the pod watcher, as less data is stored in cache.
					Transform: func(obj interface{}) (interface{}, error) {
						pod, ok := obj.(*corev1.Pod)
						if !ok {
							return nil, fmt.Errorf("failed to cast object to a pod object")
						}

						// The pod watcher only cares about a very limited set of pod fields,
						// specifically the pod's current phase, node name, and resource requests.

						// Drop unused metadata fields.
						pod.ObjectMeta.Labels = nil
						pod.ObjectMeta.Annotations = nil
						pod.ObjectMeta.OwnerReferences = nil
						pod.ObjectMeta.ManagedFields = nil

						// Drop the rest of the pod status as they are irrelevant to the pod watcher.
						pod.Status = corev1.PodStatus{
							Phase: pod.Status.Phase,
						}

						// Drop the unwanted pod spec fields.
						rebuiltedContainers := make([]corev1.Container, 0, len(pod.Spec.Containers))
						for idx := range pod.Spec.Containers {
							c := pod.Spec.Containers[idx]
							rebuiltedContainers = append(rebuiltedContainers, corev1.Container{
								Name:         c.Name,
								Image:        c.Image,
								Resources:    c.Resources,
								ResizePolicy: c.ResizePolicy,
							})
						}
						pod.Spec = corev1.PodSpec{
							NodeName:   pod.Spec.NodeName,
							Containers: rebuiltedContainers,
						}
						return pod, nil
					},
				},
			},
		},
		// Disable metric serving for the Azure property provider controller manager.
		//
		// Note that this will not stop the metrics from being collected and exported; as they
		// are registered via a top-level variable as a part of the controller runtime package,
		// which is also used by the Fleet member agent.
		Metrics: metricsserver.Options{
			BindAddress: "0",
		},
		// Disable health probe serving for the Azure property provider controller manager.
		HealthProbeBindAddress: "0",
		// Disable leader election for the Azure property provider.
		//
		// Note that for optimal performance, only the running instance of the Fleet member agent
		// (if there are multiple ones) should have the Azure property provider enabled; this can
		// be achieved by starting the Azure property provider only when an instance of the Fleet
		// member agent wins the leader election. It should be noted that running the Azure property
		// provider for multiple times will not incur any side effect other than some minor
		// performance costs, as at this moment the Azure property provider observes data individually
		// in a passive manner with no need for any centralized state.
		LeaderElection: false,
	})
	if err != nil {
		klog.ErrorS(err, "Failed to start Azure property provider")
		return err
	}
	p.mgr = mgr

	switch {
	case p.nodeTracker != nil:
		// A node tracker has been explicitly set; use it.
		klog.V(2).Info("A node tracker has been explicitly set")
	case p.isCostCollectionEnabled:
		// No node tracker has been set, and cost collection is enabled; set up a node tracker
		// using the default pricing client (the AKS Karpenter pricing client).
		klog.V(2).Info("Building a node tracker using the default AKS Karpenter pricing client")
		if p.region == nil || len(*p.region) == 0 {
			klog.V(2).Info("Auto-discover region as none has been specified")
			// Note that an API reader is passed here for the purpose of auto-discovering region
			// information from AKS nodes; at this time the cache from the controller manager
			// has not been initialized yet and as a result cached client is not yet available.
			//
			// This incurs the slightly higher overhead, however, as auto-discovery runs only
			// once, the performance impact is negligible.
			discoveredRegion, err := p.autoDiscoverRegionAndSetupTrackers(ctx, mgr.GetAPIReader())
			if err != nil {
				klog.ErrorS(err, "Failed to auto-discover region for the Azure property provider")
				return err
			}
			p.region = discoveredRegion
		}
		klog.V(2).Infof("Starting with the region set to %s", *p.region)
		pp := trackers.NewAKSKarpenterPricingClient(ctx, *p.region)
		p.nodeTracker = trackers.NewNodeTracker(pp)
	default:
		// No node tracker has been set, and cost collection is disabled; set up a node tracker
		// with no pricing provider.
		klog.V(2).Info("Building a node tracker with no pricing provider")
		p.nodeTracker = trackers.NewNodeTracker(nil)
	}

	p.discoveryClient = discovery.NewDiscoveryClientForConfigOrDie(config)
	// Fetch the k8s version from the discovery client.
	klog.V(2).Info("Fetching Kubernetes version from discovery client")
	serverVersion, err := p.discoveryClient.ServerVersion()
	if err != nil {
		klog.ErrorS(err, "Failed to get Kubernetes server version from discovery client")
		return err
	}
	// Update the cache with the new version.
	p.cachedK8sVersion = serverVersion.GitVersion
	p.cachedK8sVersionObservedTime = time.Now()

	// Cache the cluster certificate authority data (base64 encoded).
	if len(config.CAFile) > 0 {
		cadata, err := os.ReadFile(config.CAFile)
		if err != nil {
			klog.ErrorS(err, "Failed to read cluster certificate authority data from file")
			return err
		}
		p.clusterCertificateAuthority = cadata
		p.clusterCertificateAuthorityObservedTime = time.Now()
		klog.V(2).Info("Cached cluster certificate authority data")
	} else {
		err := fmt.Errorf("rest.Config CAFile empty: %s", config.CAFile)
		klog.ErrorS(err, "No certificate authority data available in rest.Config")
	}

	// Set up the node reconciler.
	klog.V(2).Info("Setting up the node reconciler")
	nodeReconciler := &controllers.NodeReconciler{
		NT:     p.nodeTracker,
		Client: mgr.GetClient(),
	}
	if err := nodeReconciler.SetupWithManager(mgr, p.nodeControllerName); err != nil {
		klog.ErrorS(err, "Failed to start the node reconciler in the Azure property provider")
		return err
	}

	switch {
	case p.podTracker != nil:
		// A pod tracker has been explicitly set; use it.
		klog.V(2).Info("A pod tracker has been explicitly set")
	case !p.isAvailableResourcesCollectionEnabled:
		// Available resource collection is disabled; there is no need to set up a pod tracker, and
		// as a result there is no need to watch for pods either.
		klog.V(2).Info("Skipping pod tracker setup as available resources collection is disabled")
	default:
		// No pod tracker has been set, and available resources collection is enabled; set up
		// a pod tracker.
		klog.V(2).Info("Building a pod tracker")
		p.podTracker = trackers.NewPodTracker()

		klog.V(2).Info("Starting the pod reconciler")
		podReconciler := &controllers.PodReconciler{
			PT:     p.podTracker,
			Client: mgr.GetClient(),
		}
		if err := podReconciler.SetupWithManager(mgr, p.podControllerName); err != nil {
			klog.ErrorS(err, "Failed to start the pod reconciler in the Azure property provider")
			return err
		}
	}

	// Start the controller manager.
	//
	// Note that the controller manager will run in a separate goroutine to avoid blocking
	// the member agent.
	go func() {
		// This call will block until the context exits.
		if err := mgr.Start(ctx); err != nil {
			klog.ErrorS(err, "Failed to start the Azure property provider controller manager")
		}
	}()

	// Wait for the cache to sync.
	//
	// Note that this does not guarantee that any of the object changes has actually been
	// processed; it only implies that an initial state has been populated. Though for our
	// use case it might be good enough, considering that the only side effect is that
	// some exported properties might be skewed initially (e.g., nodes/pods not being tracked).
	//
	// An alternative is to perform a list for once during the startup, which might be
	// too expensive for a large cluster.
	mgr.GetCache().WaitForCacheSync(ctx)

	return nil
}

// Collect collects the properties of an AKS cluster.
func (p *PropertyProvider) Collect(ctx context.Context) propertyprovider.PropertyCollectionResponse {
	conds := make([]metav1.Condition, 0, 1)

	// Collect the non-resource properties.
	properties := make(map[clusterv1beta1.PropertyName]clusterv1beta1.PropertyValue)

	// Collect node-count related properties.
	p.collectNodeCountRelatedProperties(ctx, properties)

	// Collect the Kubernetes version.
	p.collectK8sVersion(ctx, properties)

	// Collect the cost properties (if enabled).
	if p.isCostCollectionEnabled {
		costConds := p.collectCosts(ctx, properties)
		conds = append(conds, costConds...)
	}

	// Collect the resource properties.

	// Collect the total and allocatable resource properties.
	resources := clusterv1beta1.ResourceUsage{}
	resources.Capacity = p.nodeTracker.TotalCapacity()
	resources.Allocatable = p.nodeTracker.TotalAllocatable()

	// Collect the available resource properties (if enabled).
	if p.isAvailableResourcesCollectionEnabled {
		p.collectAvailableResource(ctx, &resources)
	}

	// insert the cluster certificate authority property (if available)
	if len(p.clusterCertificateAuthority) > 0 {
		properties[propertyprovider.ClusterCertificateAuthorityProperty] = clusterv1beta1.PropertyValue{
			Value:           string(p.clusterCertificateAuthority),
			ObservationTime: metav1.NewTime(p.clusterCertificateAuthorityObservedTime),
		}
	}

	// Return the collection response.
	return propertyprovider.PropertyCollectionResponse{
		Properties: properties,
		Resources:  resources,
		Conditions: conds,
	}
}

// collectNodeCountRelatedProperties collects the node-count related properties.
func (p *PropertyProvider) collectNodeCountRelatedProperties(_ context.Context, properties map[clusterv1beta1.PropertyName]clusterv1beta1.PropertyValue) {
	now := metav1.Now()

	// Collect the total node count as a property.
	properties[propertyprovider.NodeCountProperty] = clusterv1beta1.PropertyValue{
		Value:           fmt.Sprintf("%d", p.nodeTracker.NodeCount()),
		ObservationTime: now,
	}

	// Collect the per-SKU node counts as properties.
	nodeCountPerSKU := p.nodeTracker.NodeCountPerSKU()
	for sku, count := range nodeCountPerSKU {
		pName := fmt.Sprintf(NodeCountPerSKUPropertyTmpl, sku)
		properties[clusterv1beta1.PropertyName(pName)] = clusterv1beta1.PropertyValue{
			Value:           fmt.Sprintf("%d", count),
			ObservationTime: now,
		}
	}
}

// collectCosts collects the cost information.
func (p *PropertyProvider) collectCosts(_ context.Context, properties map[clusterv1beta1.PropertyName]clusterv1beta1.PropertyValue) []metav1.Condition {
	conds := make([]metav1.Condition, 0, 1)

	perCPUCost, perGBMemoryCost, warnings, err := p.nodeTracker.Costs()
	switch {
	case err != nil:
		// An error occurred when calculating costs; do no set the cost properties and
		// track the error.
		conds = append(conds, metav1.Condition{
			Type:    CostPropertiesCollectionSucceededCondType,
			Status:  metav1.ConditionFalse,
			Reason:  CostPropertiesCollectionFailedReason,
			Message: fmt.Sprintf(CostPropertiesCollectionFailedMsgTemplate, err),
		})
	case len(warnings) > 0:
		// The costs are calculated, but some warnings have been issued; set the cost
		// properties and report the warnings as a condition.
		properties[PerCPUCoreCostProperty] = clusterv1beta1.PropertyValue{
			Value:           fmt.Sprintf(CostPrecisionTemplate, perCPUCost),
			ObservationTime: metav1.Now(),
		}
		properties[PerGBMemoryCostProperty] = clusterv1beta1.PropertyValue{
			Value:           fmt.Sprintf(CostPrecisionTemplate, perGBMemoryCost),
			ObservationTime: metav1.Now(),
		}
		conds = append(conds, metav1.Condition{
			Type:    CostPropertiesCollectionSucceededCondType,
			Status:  metav1.ConditionTrue,
			Reason:  CostPropertiesCollectionDegradedReason,
			Message: fmt.Sprintf(CostPropertiesCollectionDegradedMsgTemplate, warnings),
		})
	default:
		// The costs are calculated successfully; set the cost properties and
		// report a success as a condition.
		properties[PerCPUCoreCostProperty] = clusterv1beta1.PropertyValue{
			Value:           fmt.Sprintf(CostPrecisionTemplate, perCPUCost),
			ObservationTime: metav1.Now(),
		}
		properties[PerGBMemoryCostProperty] = clusterv1beta1.PropertyValue{
			Value:           fmt.Sprintf(CostPrecisionTemplate, perGBMemoryCost),
			ObservationTime: metav1.Now(),
		}
		conds = append(conds, metav1.Condition{
			Type:    CostPropertiesCollectionSucceededCondType,
			Status:  metav1.ConditionTrue,
			Reason:  CostPropertiesCollectionSucceededReason,
			Message: CostPropertiesCollectionSucceededMsg,
		})
	}

	return conds
}

// collectAvailableResource collects the available resource information.
func (p *PropertyProvider) collectAvailableResource(_ context.Context, usage *clusterv1beta1.ResourceUsage) {
	if p.podTracker == nil {
		// No pod tracker has been set; but the property provider has been configured to collect
		// available resource information. Normally this should never occur.
		_ = controller.NewUnexpectedBehaviorError(fmt.Errorf("no pod tracker has been set, but the property provider has been configured to collect available resource information"))
	}

	requested := p.podTracker.TotalRequested()
	allocatable := usage.Allocatable
	available := make(corev1.ResourceList)
	for rn := range allocatable {
		left := allocatable[rn].DeepCopy()
		// In some unlikely scenarios, it could happen that, due to unavoidable
		// inconsistencies in the data collection process, the total value of a specific
		// requested resource exceeds that of the allocatable resource, as observed by
		// the property provider; for example, the node tracker might fail to track a node
		// in time yet the some pods have been assigned to the pod and gets tracked by
		// the pod tracker. In such cases, the property provider will report a zero
		// value for the resource; and this occurrence should get fixed in the next (few)
		// property collection iterations.
		if left.Cmp(requested[rn]) > 0 {
			left.Sub(requested[rn])
		} else {
			left = resource.Quantity{}
		}
		available[rn] = left
	}
	usage.Available = available
}

// collectK8sVersion collects the Kubernetes server version information.
// It uses a cache with a 15-minute TTL to minimize API calls to the discovery client.
func (p *PropertyProvider) collectK8sVersion(_ context.Context, properties map[clusterv1beta1.PropertyName]clusterv1beta1.PropertyValue) {
	now := time.Now()

	// Check if we have a cached version that is still valid.
	p.k8sVersionMutex.Lock()
	defer p.k8sVersionMutex.Unlock()
	if p.cachedK8sVersion != "" && now.Sub(p.cachedK8sVersionObservedTime) < k8sVersionCacheTTL {
		// Cache is still valid, use the cached version.
		properties[propertyprovider.K8sVersionProperty] = clusterv1beta1.PropertyValue{
			Value:           p.cachedK8sVersion,
			ObservationTime: metav1.NewTime(p.cachedK8sVersionObservedTime),
		}
		klog.V(2).InfoS("Using cached Kubernetes version", "version", p.cachedK8sVersion, "cacheAge", now.Sub(p.cachedK8sVersionObservedTime))
		return
	}

	// Cache is expired or empty, fetch the version from the discovery client.
	klog.V(2).Info("Fetching Kubernetes version from discovery client")
	serverVersion, err := p.discoveryClient.ServerVersion()
	if err != nil {
		klog.ErrorS(err, "Failed to get Kubernetes server version from discovery client")
		return
	}

	// Update the cache with the new version.
	p.cachedK8sVersion = serverVersion.GitVersion
	p.cachedK8sVersionObservedTime = now
	properties[propertyprovider.K8sVersionProperty] = clusterv1beta1.PropertyValue{
		Value:           p.cachedK8sVersion,
		ObservationTime: metav1.NewTime(now),
	}
	klog.V(2).InfoS("Collected Kubernetes version", "version", p.cachedK8sVersion)
}

// autoDiscoverRegionAndSetupTrackers auto-discovers the region of the AKS cluster.
func (p *PropertyProvider) autoDiscoverRegionAndSetupTrackers(ctx context.Context, c client.Reader) (*string, error) {
	klog.V(2).Info("Auto-discover region for the Azure property provider")
	// Auto-discover the region by listing the nodes.
	nodeList := &corev1.NodeList{}
	// List only one node to reduce performance impact (if supported).
	//
	// By default an AKS cluster always has at least one node; all nodes should be in the same
	// region and has the topology label set.
	req, err := labels.NewRequirement(corev1.LabelTopologyRegion, selection.Exists, []string{})
	if err != nil {
		// This should never happen.
		err := fmt.Errorf("failed to create a label requirement: %w", err)
		klog.Error(err)
		return nil, err
	}
	listOptions := client.ListOptions{
		LabelSelector: labels.NewSelector().Add(*req),
		Limit:         1,
	}
	if err := c.List(ctx, nodeList, &listOptions); err != nil {
		err := fmt.Errorf("failed to list nodes with the region label: %w", err)
		klog.Error(err)
		return nil, err
	}

	// If no nodes are found, return an error.
	if len(nodeList.Items) == 0 {
		err := fmt.Errorf("no nodes found with the region label")
		klog.Error(err)
		return nil, err
	}

	// Extract the region from the first node via the region label.
	node := nodeList.Items[0]
	nodeRegion, found := node.Labels[corev1.LabelTopologyRegion]
	if !found {
		// The region label is absent; normally this should never occur.
		err := fmt.Errorf("region label is absent on node %s", node.Name)
		klog.Error(err)
		return nil, err
	}
	klog.V(2).InfoS("Auto-discovered region for the Azure property provider", "region", nodeRegion)

	return &nodeRegion, nil
}

// New returns a new Azure property provider using the default pricing provider, which is,
// at this moment, an AKS Karpenter pricing client.
//
// If the region is unspecified at the time when this function is called, the provider
// will attempt to auto-discover the region of its host cluster when the Start method is
// called.
func New(
	region *string,
	isCostCollectionEnabled, isAvailableResourcesCollectionEnabled bool,
) propertyprovider.PropertyProvider {
	return &PropertyProvider{
		region: region,
		// Use the default names.
		nodeControllerName:                    "azure-property-provider-node-watcher",
		podControllerName:                     "azure-property-provider-pod-watcher",
		isCostCollectionEnabled:               isCostCollectionEnabled,
		isAvailableResourcesCollectionEnabled: isAvailableResourcesCollectionEnabled,
	}
}

// NewWithPricingProvider returns a new Azure property provider with the given
// pricing provider.
//
// This is mostly used for allow plugging in of alternate pricing providers (one that
// does not use the Karpenter client), and for testing purposes.
func NewWithPricingProvider(
	pp trackers.PricingProvider,
	nodeControllerName, podControllerName string,
	isCostCollectionEnabled, isAvailableResourcesCollectionEnabled bool,
) propertyprovider.PropertyProvider {
	return &PropertyProvider{
		nodeTracker:                           trackers.NewNodeTracker(pp),
		nodeControllerName:                    nodeControllerName,
		podControllerName:                     podControllerName,
		isCostCollectionEnabled:               isCostCollectionEnabled,
		isAvailableResourcesCollectionEnabled: isAvailableResourcesCollectionEnabled,
	}
}<|MERGE_RESOLUTION|>--- conflicted
+++ resolved
@@ -20,13 +20,10 @@
 import (
 	"context"
 	"fmt"
-<<<<<<< HEAD
+	"os"
 	"regexp"
-=======
-	"os"
 	"sync"
 	"time"
->>>>>>> b2198c03
 
 	corev1 "k8s.io/api/core/v1"
 	"k8s.io/apimachinery/pkg/api/resource"
@@ -75,14 +72,12 @@
 )
 
 var (
-<<<<<<< HEAD
+	// k8sVersionCacheTTL is the TTL for the cached Kubernetes version.
+	k8sVersionCacheTTL = 15 * time.Minute
+
 	// CapacityPerSKUPropertyRegex extracts SKU name from capacity property names.
 	// Based on SKUCapacityPropertyTmpl = "kubernetes.azure.com/vm-sizes/%s/capacity"
 	CapacityPerSKUPropertyRegex = regexp.MustCompile(`^` + regexp.QuoteMeta(skuPropertyPrefix) + `/([^/]+)/capacity$`)
-=======
-	// k8sVersionCacheTTL is the TTL for the cached Kubernetes version.
-	k8sVersionCacheTTL = 15 * time.Minute
->>>>>>> b2198c03
 )
 
 const (
