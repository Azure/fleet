--- conflicted
+++ resolved
@@ -70,19 +70,13 @@
 
 var _ = Describe("fleet guard rail tests for allow/deny MC UPDATE, DELETE operations", Serial, Ordered, func() {
 	mcName := fmt.Sprintf(mcNameTemplate, GinkgoParallelProcess())
-	imcNamespace := fmt.Sprintf(utils.NamespaceNameFormat, mcName)
 
 	BeforeAll(func() {
 		createMemberCluster(mcName, testUser, nil)
 	})
 
 	AfterAll(func() {
-<<<<<<< HEAD
 		ensureMemberClusterAndRelatedResourcesDeletion(mcName)
-=======
-		deleteMemberClusterResource(mcName)
-		checkMemberClusterNamespaceIsDeleted(imcNamespace)
->>>>>>> a2257277
 	})
 
 	It("should deny UPDATE operation on member cluster CR for user not in MC identity", func() {
@@ -219,12 +213,7 @@
 	})
 
 	AfterAll(func() {
-<<<<<<< HEAD
 		ensureMemberClusterAndRelatedResourcesDeletion(mcName)
-=======
-		deleteMemberClusterResource(mcName)
-		checkMemberClusterNamespaceIsDeleted(imcNamespace)
->>>>>>> a2257277
 	})
 
 	It("should deny UPDATE operation on internal member cluster CR for user not in MC identity in fleet member namespace", func() {
@@ -293,12 +282,7 @@
 	})
 
 	AfterAll(func() {
-<<<<<<< HEAD
 		ensureMemberClusterAndRelatedResourcesDeletion(mcName)
-=======
-		deleteMemberClusterResource(mcName)
-		checkMemberClusterNamespaceIsDeleted(imcNamespace)
->>>>>>> a2257277
 	})
 
 	It("should allow UPDATE operation on internal member cluster CR status for user in MC identity", func() {
@@ -425,12 +409,7 @@
 
 	AfterAll(func() {
 		deleteWorkResource(workName, imcNamespace)
-<<<<<<< HEAD
 		ensureMemberClusterAndRelatedResourcesDeletion(mcName)
-=======
-		deleteMemberClusterResource(mcName)
-		checkMemberClusterNamespaceIsDeleted(imcNamespace)
->>>>>>> a2257277
 	})
 
 	It("should deny UPDATE operation on work CR status for user not in MC identity", func() {
@@ -484,12 +463,7 @@
 
 	AfterAll(func() {
 		deleteWorkResource(workName, imcNamespace)
-<<<<<<< HEAD
 		ensureMemberClusterAndRelatedResourcesDeletion(mcName)
-=======
-		deleteMemberClusterResource(mcName)
-		checkMemberClusterNamespaceIsDeleted(imcNamespace)
->>>>>>> a2257277
 	})
 
 	It("should allow UPDATE operation on work CR for user in MC identity", func() {
