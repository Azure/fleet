--- conflicted
+++ resolved
@@ -338,156 +338,6 @@
 		})
 	})
 
-<<<<<<< HEAD
-=======
-	Context("Test a CRP fail to apply namespace when the conflicted annotation is managed by others (server-side-apply and allow co-own)", Ordered, func() {
-		BeforeAll(func() {
-			ns := appNamespace()
-			ns.SetOwnerReferences([]metav1.OwnerReference{
-				{
-					APIVersion: "another-api-version",
-					Kind:       "another-kind",
-					Name:       "another-owner",
-					UID:        "another-uid",
-				},
-			})
-			ns.Annotations = map[string]string{
-				annotationKey: annotationValue,
-			}
-			options := client.CreateOptions{FieldManager: e2eTestFieldManager}
-			By(fmt.Sprintf("creating namespace %s on member cluster", ns.Name))
-			Expect(allMemberClusters[0].KubeClient.Create(ctx, &ns, &options)).Should(Succeed(), "Failed to create namespace %s", ns.Name)
-
-			By(fmt.Sprintf("updating namespace %s annotation on hub cluster", ns.Name))
-			Expect(hubClient.Get(ctx, types.NamespacedName{Name: workNamespaceName}, &ns)).Should(Succeed(), "Failed to get namespace %s", workNamespaceName)
-			ns.Annotations = map[string]string{
-				annotationKey: annotationUpdatedValue,
-			}
-			Expect(hubClient.Update(ctx, &ns)).Should(Succeed(), "Failed to update namespace %s", workNamespaceName)
-
-			// Create the CRP.
-			strategy := &placementv1beta1.ApplyStrategy{
-				Type:                  placementv1beta1.ApplyStrategyTypeServerSideApply,
-				ServerSideApplyConfig: &placementv1beta1.ServerSideApplyConfig{ForceConflicts: false},
-				AllowCoOwnership:      true,
-			}
-			createCRPWithApplyStrategy(crpName, strategy)
-		})
-
-		AfterAll(func() {
-			By(fmt.Sprintf("deleting placement %s", crpName))
-			cleanupCRP(crpName)
-
-			By("deleting created work resources on member cluster")
-			cleanWorkResourcesOnCluster(allMemberClusters[0])
-		})
-
-		It("should update CRP status as expected", func() {
-			crpStatusUpdatedActual := func() error {
-				crp := &placementv1beta1.ClusterResourcePlacement{}
-				if err := hubClient.Get(ctx, types.NamespacedName{Name: crpName}, crp); err != nil {
-					return err
-				}
-
-				workNamespaceName := fmt.Sprintf(workNamespaceNameTemplate, GinkgoParallelProcess())
-				appConfigMapName := fmt.Sprintf(appConfigMapNameTemplate, GinkgoParallelProcess())
-				wantStatus := placementv1beta1.ClusterResourcePlacementStatus{
-					Conditions: crpAppliedFailedConditions(crp.Generation),
-					PlacementStatuses: []placementv1beta1.ResourcePlacementStatus{
-						{
-							ClusterName: allMemberClusters[0].ClusterName,
-							FailedPlacements: []placementv1beta1.FailedResourcePlacement{
-								{
-									ResourceIdentifier: placementv1beta1.ResourceIdentifier{
-										Kind:    "Namespace",
-										Name:    workNamespaceName,
-										Version: "v1",
-									},
-									Condition: metav1.Condition{
-										Type:               placementv1beta1.WorkConditionTypeApplied,
-										Status:             metav1.ConditionFalse,
-										Reason:             work.ManifestApplyFailedReason,
-										ObservedGeneration: 0,
-									},
-								},
-							},
-							Conditions: resourcePlacementApplyFailedConditions(crp.Generation),
-						},
-						{
-							ClusterName: allMemberClusters[1].ClusterName,
-							Conditions:  resourcePlacementRolloutCompletedConditions(crp.Generation, true, false),
-						},
-						{
-							ClusterName: allMemberClusters[2].ClusterName,
-							Conditions:  resourcePlacementRolloutCompletedConditions(crp.Generation, true, false),
-						},
-					},
-					SelectedResources: []placementv1beta1.ResourceIdentifier{
-						{
-							Kind:    "Namespace",
-							Name:    workNamespaceName,
-							Version: "v1",
-						},
-						{
-							Kind:      "ConfigMap",
-							Name:      appConfigMapName,
-							Version:   "v1",
-							Namespace: workNamespaceName,
-						},
-					},
-					ObservedResourceIndex: "0",
-				}
-				if diff := cmp.Diff(crp.Status, wantStatus, crpStatusCmpOptions...); diff != "" {
-					return fmt.Errorf("CRP status diff (-got, +want): %s", diff)
-				}
-				return nil
-			}
-			Eventually(crpStatusUpdatedActual, eventuallyDuration, eventuallyInterval).Should(Succeed(), "Failed to update CRP %s status as expected", crpName)
-		})
-
-		// This check will ignore the annotation of resources.
-		It("should place the selected resources on member clusters", checkIfPlacedWorkResourcesOnAllMemberClusters)
-
-		It("should have original annotation on the namespace of first cluster", func() {
-			want := map[string]string{annotationKey: annotationValue}
-			Expect(validateAnnotationOfWorkNamespaceOnCluster(allMemberClusters[0], want)).Should(Succeed(), "Failed to override the annotation of work namespace on %s", allMemberClusters[0].ClusterName)
-		})
-
-		It("should have updated annotations on the namespace of all clusters excluding the first one", func() {
-			want := map[string]string{annotationKey: annotationUpdatedValue}
-			for _, c := range allMemberClusters[1:] {
-				Expect(validateAnnotationOfWorkNamespaceOnCluster(c, want)).Should(Succeed(), "Failed to override the annotation of work namespace on %s", c.ClusterName)
-			}
-		})
-
-		It("can delete the CRP", func() {
-			// Delete the CRP.
-			crp := &placementv1beta1.ClusterResourcePlacement{
-				ObjectMeta: metav1.ObjectMeta{
-					Name: crpName,
-				},
-			}
-			Expect(hubClient.Delete(ctx, crp)).To(Succeed(), "Failed to delete CRP %s", crpName)
-		})
-
-		It("should remove placed resources from member clusters excluding the first one", func() {
-			checkIfRemovedWorkResourcesFromMemberClusters(allMemberClusters[1:])
-		})
-
-		It("should remove controller finalizers from CRP", func() {
-			finalizerRemovedActual := allFinalizersExceptForCustomDeletionBlockerRemovedFromCRPActual(crpName)
-			Eventually(finalizerRemovedActual, eventuallyDuration, eventuallyInterval).Should(Succeed(), "Failed to remove controller finalizers from CRP %s", crpName)
-		})
-
-		It("namespace should be kept on member cluster", func() {
-			Consistently(func() error {
-				ns := &corev1.Namespace{}
-				return allMemberClusters[0].KubeClient.Get(ctx, types.NamespacedName{Name: workNamespaceName}, ns)
-			}, consistentlyDuration, consistentlyInterval).Should(Succeed(), "Namespace which is not owned by the CRP should not be deleted")
-		})
-	})
-
->>>>>>> cb0c5f70
 	Context("Test a CRP able to apply namespace when the conflicted annotation is managed by others (force server-side-apply and allow co-own)", Ordered, func() {
 		BeforeAll(func() {
 			ns := appNamespace()
@@ -579,37 +429,6 @@
 		cmName := fmt.Sprintf(appConfigMapNameTemplate, GinkgoParallelProcess())
 
 		BeforeAll(func() {
-<<<<<<< HEAD
-=======
-			for i := 0; i < 2; i++ {
-				crpName := fmt.Sprintf(crpNameWithSubIndexTemplate, GinkgoParallelProcess(), i)
-				createCRPWithApplyStrategy(crpName, nil)
-			}
-		})
-
-		AfterAll(func() {
-			// The test will create 3 CRPs in total.
-			for i := 0; i < 3; i++ {
-				crpName := fmt.Sprintf(crpNameWithSubIndexTemplate, GinkgoParallelProcess(), i)
-				By(fmt.Sprintf("deleting placement %s", crpName))
-				cleanupCRP(crpName)
-			}
-		})
-
-		It("should update CRP status as expected", func() {
-			for i := 0; i < 2; i++ {
-				crpName := fmt.Sprintf(crpNameWithSubIndexTemplate, GinkgoParallelProcess(), i)
-				crpStatusUpdatedActual := customizedCRPStatusUpdatedActual(crpName, workResourceIdentifiers(), allMemberClusterNames, nil, "0", true)
-				Eventually(crpStatusUpdatedActual, eventuallyDuration, eventuallyInterval).Should(Succeed(), "Failed to update CRP %s status as expected", crpName)
-			}
-		})
-
-		It("should place the selected resources on member clusters", checkIfPlacedWorkResourcesOnAllMemberClusters)
-
-		It("can delete the CRP", func() {
-			// Delete the CRP.
-			crpName := fmt.Sprintf(crpNameWithSubIndexTemplate, GinkgoParallelProcess(), 0)
->>>>>>> cb0c5f70
 			crp := &placementv1beta1.ClusterResourcePlacement{
 				ObjectMeta: metav1.ObjectMeta{
 					Name: crpName,
@@ -617,7 +436,6 @@
 					// the behavior of the controllers.
 					Finalizers: []string{customDeletionBlockerFinalizer},
 				},
-<<<<<<< HEAD
 				Spec: placementv1beta1.ClusterResourcePlacementSpec{
 					ResourceSelectors: workResourceSelector(),
 					Strategy: placementv1beta1.RolloutStrategy{
@@ -628,93 +446,10 @@
 						ApplyStrategy: &placementv1beta1.ApplyStrategy{
 							AllowCoOwnership: true,
 						},
-=======
-			}
-			Expect(hubClient.Delete(ctx, crp)).To(Succeed(), "Failed to delete CRP %s", crpName)
-		})
-
-		It("add a new CRP and selecting the same resources", func() {
-			crpName := fmt.Sprintf(crpNameWithSubIndexTemplate, GinkgoParallelProcess(), 2)
-			createCRPWithApplyStrategy(crpName, nil)
-		})
-
-		It("should update CRP status as expected", func() {
-			crpName := fmt.Sprintf(crpNameWithSubIndexTemplate, GinkgoParallelProcess(), 2)
-			crpStatusUpdatedActual := customizedCRPStatusUpdatedActual(crpName, workResourceIdentifiers(), allMemberClusterNames, nil, "0", true)
-			Eventually(crpStatusUpdatedActual, eventuallyDuration, eventuallyInterval).Should(Succeed(), "Failed to update CRP %s status as expected", crpName)
-
-		})
-
-		It("should place the selected resources on member clusters", checkIfPlacedWorkResourcesOnAllMemberClustersConsistently)
-
-		It("can delete the CRP", func() {
-			// Delete the CRP.
-			for i := 1; i < 3; i++ {
-				crpName := fmt.Sprintf(crpNameWithSubIndexTemplate, GinkgoParallelProcess(), i)
-				crp := &placementv1beta1.ClusterResourcePlacement{
-					ObjectMeta: metav1.ObjectMeta{
-						Name: crpName,
->>>>>>> cb0c5f70
 					},
 				},
 			}
-<<<<<<< HEAD
 			Expect(hubClient.Create(ctx, crp)).To(Succeed())
-=======
-		})
-	})
-
-	Context("Test placement should fail when the resource is owned by other CRP with different strategy", Ordered, func() {
-		crpName := fmt.Sprintf(crpNameTemplate, GinkgoParallelProcess())
-		conflictCRPName := fmt.Sprintf(crpNameWithSubIndexTemplate, GinkgoParallelProcess(), 0)
-		BeforeAll(func() {
-			createCRPWithApplyStrategy(crpName, nil)
-		})
-
-		AfterAll(func() {
-			By(fmt.Sprintf("deleting placement %s", crpName))
-			cleanupCRP(crpName)
-
-			// in case fail in the middle
-			By(fmt.Sprintf("deleting placement %s", conflictCRPName))
-			cleanupCRP(conflictCRPName)
->>>>>>> cb0c5f70
-		})
-
-		It("should update CRP status as expected", func() {
-			crpStatusUpdatedActual := crpStatusUpdatedActual(workResourceIdentifiers(), allMemberClusterNames, nil, "0")
-			Eventually(crpStatusUpdatedActual, eventuallyDuration, eventuallyInterval).Should(Succeed(), "Failed to update CRP status as expected")
-		})
-
-<<<<<<< HEAD
-		It("can create a CRP in conflict", func() {
-			conflictedCRP := &placementv1beta1.ClusterResourcePlacement{
-				ObjectMeta: metav1.ObjectMeta{
-					Name: conflictedCRPName,
-					// Add a custom finalizer; this would allow us to better observe
-					// the behavior of the controllers.
-					Finalizers: []string{customDeletionBlockerFinalizer},
-				},
-				Spec: placementv1beta1.ClusterResourcePlacementSpec{
-					ResourceSelectors: workResourceSelector(),
-					Strategy: placementv1beta1.RolloutStrategy{
-						Type: placementv1beta1.RollingUpdateRolloutStrategyType,
-						RollingUpdate: &placementv1beta1.RollingUpdateConfig{
-							UnavailablePeriodSeconds: ptr.To(2),
-						},
-						ApplyStrategy: &placementv1beta1.ApplyStrategy{
-							AllowCoOwnership: true,
-						},
-					},
-				},
-			}
-			Expect(hubClient.Create(ctx, conflictedCRP)).To(Succeed(), "Failed to create conflicted CRP")
-=======
-		It("should place the selected resources on member clusters", checkIfPlacedWorkResourcesOnAllMemberClusters)
-
-		It("create another CRP with different apply strategy", func() {
-			createCRPWithApplyStrategy(conflictCRPName, &placementv1beta1.ApplyStrategy{AllowCoOwnership: true})
->>>>>>> cb0c5f70
 		})
 
 		It("should update conflicted CRP status as expected", func() {
@@ -847,65 +582,4 @@
 			ensureCRPAndRelatedResourcesDeletion(conflictedCRPName, allMemberClusters)
 		})
 	})
-})
-
-<<<<<<< HEAD
-func createCRP(crpName string, applyStrategy *placementv1beta1.ApplyStrategy) {
-	crp := &placementv1beta1.ClusterResourcePlacement{
-		ObjectMeta: metav1.ObjectMeta{
-			Name: crpName,
-			// Add a custom finalizer; this would allow us to better observe
-			// the behavior of the controllers.
-			Finalizers: []string{customDeletionBlockerFinalizer},
-		},
-		Spec: placementv1beta1.ClusterResourcePlacementSpec{
-			ResourceSelectors: workResourceSelector(),
-			Strategy: placementv1beta1.RolloutStrategy{
-				ApplyStrategy: applyStrategy,
-			},
-		},
-	}
-	By(fmt.Sprintf("creating placement %s", crpName))
-	Expect(hubClient.Create(ctx, crp)).To(Succeed(), "Failed to create CRP %s", crpName)
-=======
-func buildApplyConflictFailedPlacements(generation int64, cluster []string) []placementv1beta1.ResourcePlacementStatus {
-	workNamespaceName := fmt.Sprintf(workNamespaceNameTemplate, GinkgoParallelProcess())
-	res := make([]placementv1beta1.ResourcePlacementStatus, 0, len(cluster))
-	for _, c := range cluster {
-		res = append(res, placementv1beta1.ResourcePlacementStatus{
-			ClusterName: c,
-			FailedPlacements: []placementv1beta1.FailedResourcePlacement{
-				{
-					ResourceIdentifier: placementv1beta1.ResourceIdentifier{
-						Kind:    "Namespace",
-						Name:    workNamespaceName,
-						Version: "v1",
-					},
-					Condition: metav1.Condition{
-						Type:               placementv1beta1.WorkConditionTypeApplied,
-						Status:             metav1.ConditionFalse,
-						Reason:             work.ApplyConflictBetweenPlacementsReason,
-						ObservedGeneration: 0,
-					},
-				},
-				{
-					ResourceIdentifier: placementv1beta1.ResourceIdentifier{
-						Kind:      "ConfigMap",
-						Name:      fmt.Sprintf(appConfigMapNameTemplate, GinkgoParallelProcess()),
-						Namespace: workNamespaceName,
-						Version:   "v1",
-					},
-					Condition: metav1.Condition{
-						Type:               placementv1beta1.WorkConditionTypeApplied,
-						Status:             metav1.ConditionFalse,
-						Reason:             work.ApplyConflictBetweenPlacementsReason,
-						ObservedGeneration: 0,
-					},
-				},
-			},
-			Conditions: resourcePlacementApplyFailedConditions(generation),
-		})
-	}
-	return res
->>>>>>> cb0c5f70
-}+})