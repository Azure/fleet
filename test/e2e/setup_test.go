--- conflicted
+++ resolved
@@ -51,15 +51,10 @@
 )
 
 const (
-<<<<<<< HEAD
-	eventuallyDuration = time.Second * 100
-	eventuallyInterval = time.Second * 5
-=======
 	eventuallyDuration   = time.Minute * 2
 	eventuallyInterval   = time.Second * 5
 	consistentlyDuration = time.Second * 10
 	consistentlyInterval = time.Second * 2
->>>>>>> e1a50e09
 )
 
 var (
@@ -135,12 +130,8 @@
 		cmpopts.SortSlices(lessFuncCondition),
 		cmpopts.SortSlices(lessFuncPlacementStatus),
 		cmpopts.SortSlices(lessFuncResourceIdentifier),
-<<<<<<< HEAD
-		ignoreConditionLTTReasonAndMessageFields,
-=======
 		cmpopts.SortSlices(lessFuncFailedResourcePlacements),
 		ignoreConditionLTTAndMessageFields,
->>>>>>> e1a50e09
 		cmpopts.EquateEmpty(),
 	}
 )
@@ -225,10 +216,7 @@
 	//
 	// Note that these clusters are not real kind clusters.
 	setupInvalidClusters()
-<<<<<<< HEAD
-=======
 	createResourcesForFleetGuardRail()
->>>>>>> e1a50e09
 }
 
 var _ = SynchronizedBeforeSuite(beforeSuiteForProcess1, beforeSuiteForAllProcesses)
