/*
Copyright (c) Microsoft Corporation.
Licensed under the MIT license.
*/

package e2e

import (
	"fmt"
	"time"

	"github.com/google/go-cmp/cmp"
	"github.com/google/go-cmp/cmp/cmpopts"
	. "github.com/onsi/gomega"
	rbacv1 "k8s.io/api/rbac/v1"
	"k8s.io/apimachinery/pkg/api/errors"
	metav1 "k8s.io/apimachinery/pkg/apis/meta/v1"
	"k8s.io/apimachinery/pkg/types"
	"sigs.k8s.io/controller-runtime/pkg/client"
	"sigs.k8s.io/controller-runtime/pkg/controller/controllerutil"

	clusterv1beta1 "go.goms.io/fleet/apis/cluster/v1beta1"
	placementv1beta1 "go.goms.io/fleet/apis/placement/v1beta1"
	imcv1beta1 "go.goms.io/fleet/pkg/controllers/internalmembercluster/v1beta1"
	"go.goms.io/fleet/pkg/utils"
	"go.goms.io/fleet/test/e2e/framework"
)

// setAllMemberClustersToJoin creates a MemberCluster object for each member cluster.
func setAllMemberClustersToJoin() {
	for idx := range allMemberClusters {
		memberCluster := allMemberClusters[idx]

		mcObj := &clusterv1beta1.MemberCluster{
			ObjectMeta: metav1.ObjectMeta{
				Name:   memberCluster.ClusterName,
				Labels: labelsByClusterName[memberCluster.ClusterName],
			},
			Spec: clusterv1beta1.MemberClusterSpec{
				Identity: rbacv1.Subject{
					Name:      hubClusterSAName,
					Kind:      "ServiceAccount",
					Namespace: fleetSystemNS,
				},
			},
		}
		Expect(hubClient.Create(ctx, mcObj)).To(Succeed(), "Failed to create member cluster object")
	}
}

// checkIfAllMemberClustersHaveJoined verifies if all member clusters have connected to the hub
// cluster, i.e., updated the MemberCluster object status as expected.
func checkIfAllMemberClustersHaveJoined() {
	wantAgentStatus := []clusterv1beta1.AgentStatus{
		{
			Type: clusterv1beta1.MemberAgent,
			Conditions: []metav1.Condition{
				{
					Status: metav1.ConditionTrue,
					Type:   string(clusterv1beta1.AgentHealthy),
					Reason: imcv1beta1.EventReasonInternalMemberClusterHealthy,
				},
				{
					Status: metav1.ConditionTrue,
					Type:   string(clusterv1beta1.AgentJoined),
					Reason: imcv1beta1.EventReasonInternalMemberClusterJoined,
				},
			},
		},
	}

	for idx := range allMemberClusters {
		memberCluster := allMemberClusters[idx]

		Eventually(func() error {
			mcObj := &clusterv1beta1.MemberCluster{}
			if err := hubClient.Get(ctx, types.NamespacedName{Name: memberCluster.ClusterName}, mcObj); err != nil {
				return err
			}

			if diff := cmp.Diff(
				mcObj.Status.AgentStatus,
				wantAgentStatus,
				cmpopts.SortSlices(lessFuncCondition),
				ignoreConditionObservedGenerationField,
				ignoreConditionLTTAndMessageFields,
				ignoreAgentStatusHeartbeatField,
			); diff != "" {
				return fmt.Errorf("agent status diff (-got, +want): %s", diff)
			}

			return nil
		}, eventuallyDuration, eventuallyInterval).Should(Succeed(), "Member cluster has not joined yet")
	}
}

<<<<<<< HEAD
// setupInvalidClusters simulates the case where some clusters in the fleet becomes unhealthy or
// have left the fleet.
func setupInvalidClusters() {
	// Create a member cluster object that represents the unhealthy cluster.
	mcObj := &clusterv1beta1.MemberCluster{
		ObjectMeta: metav1.ObjectMeta{
			Name: memberCluster4Name,
		},
		Spec: clusterv1beta1.MemberClusterSpec{
			Identity: rbacv1.Subject{
				Name:      hubClusterSAName,
				Kind:      "ServiceAccount",
				Namespace: fleetSystemNS,
			},
		},
	}
	Expect(hubClient.Create(ctx, mcObj)).To(Succeed(), "Failed to create member cluster object")

	// Mark the member cluster as unhealthy.

	// Use an Eventually block to avoid flakiness and conflicts; as the hub agent will attempt
	// to reconcile this object at the same time.
	Eventually(func() error {
		memberCluster := clusterv1beta1.MemberCluster{}
		if err := hubClient.Get(ctx, types.NamespacedName{Name: memberCluster4Name}, &memberCluster); err != nil {
			return err
		}

		memberCluster.Status = clusterv1beta1.MemberClusterStatus{
			AgentStatus: []clusterv1beta1.AgentStatus{
				{
					Type: clusterv1beta1.MemberAgent,
					Conditions: []metav1.Condition{
						{
							Type:               string(clusterv1beta1.AgentJoined),
							LastTransitionTime: metav1.Now(),
							ObservedGeneration: 0,
							Status:             metav1.ConditionTrue,
							Reason:             "UnhealthyCluster",
							Message:            "set to be unhealthy",
						},
					},
					LastReceivedHeartbeat: metav1.NewTime(time.Now().Add(time.Minute * (-20))),
				},
			},
		}

		return hubClient.Status().Update(ctx, &memberCluster)
	}, eventuallyDuration, eventuallyInterval).Should(Succeed(), "Failed to update member cluster status")

	// Create a member cluster object that represents the cluster that has left the fleet.
	//
	// Note that we use a custom finalizer to block the member cluster's deletion.
	mcObj = &clusterv1beta1.MemberCluster{
		ObjectMeta: metav1.ObjectMeta{
			Name:       memberCluster5Name,
			Finalizers: []string{customDeletionBlockerFinalizer},
		},
		Spec: clusterv1beta1.MemberClusterSpec{
			Identity: rbacv1.Subject{
				Name:      hubClusterSAName,
				Kind:      "ServiceAccount",
				Namespace: fleetSystemNS,
			},
		},
	}
	Expect(hubClient.Create(ctx, mcObj)).To(Succeed(), "Failed to create member cluster object")
	Expect(hubClient.Delete(ctx, mcObj)).To(Succeed(), "Failed to delete member cluster object")
}

func cleanupInvalidClusters() {
	invalidClusterNames := []string{memberCluster4Name, memberCluster5Name}
	for _, name := range invalidClusterNames {
		mcObj := &clusterv1beta1.MemberCluster{
			ObjectMeta: metav1.ObjectMeta{
				Name: name,
			},
		}
		Expect(hubClient.Delete(ctx, mcObj)).To(Succeed(), "Failed to delete member cluster object")

		Expect(hubClient.Get(ctx, types.NamespacedName{Name: name}, mcObj)).To(Succeed(), "Failed to get member cluster object")
		mcObj.Finalizers = []string{}
		Expect(hubClient.Update(ctx, mcObj)).To(Succeed(), "Failed to update member cluster object")

		Eventually(func() error {
			mcObj := &clusterv1beta1.MemberCluster{}
			if err := hubClient.Get(ctx, types.NamespacedName{Name: name}, mcObj); !errors.IsNotFound(err) {
				return fmt.Errorf("member cluster still exists or an unexpected error occurred: %w", err)
			}

			return nil
		})
	}
=======
// createResourcesForFleetGuardRail create resources required for guard rail E2Es.
func createResourcesForFleetGuardRail() {
	cr := rbacv1.ClusterRole{
		ObjectMeta: metav1.ObjectMeta{
			Name: "test-cluster-role",
		},
		Rules: []rbacv1.PolicyRule{
			{
				APIGroups: []string{"*"},
				Verbs:     []string{"*"},
				Resources: []string{"*"},
			},
		},
	}
	Eventually(func() error {
		return hubClient.Create(ctx, &cr)
	}, eventuallyDuration, eventuallyInterval).Should(Succeed(), "failed to create cluster role %s for fleet guard rail E2E", cr.Name)

	crb := rbacv1.ClusterRoleBinding{
		ObjectMeta: metav1.ObjectMeta{
			Name: "test-cluster-role-binding",
		},
		Subjects: []rbacv1.Subject{
			{
				APIGroup: rbacv1.GroupName,
				Kind:     "User",
				Name:     "test-user",
			},
		},
		RoleRef: rbacv1.RoleRef{
			APIGroup: rbacv1.GroupName,
			Kind:     "ClusterRole",
			Name:     "test-cluster-role",
		},
	}

	Eventually(func() error {
		return hubClient.Create(ctx, &crb)
	}, eventuallyDuration, eventuallyInterval).Should(Succeed(), "failed to create cluster role binding %s for fleet guard rail E2E", crb.Name)
}

// deleteResourcesForFleetGuardRail deletes resources created for guard rail E2Es.
func deleteResourcesForFleetGuardRail() {
	crb := rbacv1.ClusterRoleBinding{
		ObjectMeta: metav1.ObjectMeta{
			Name: "test-cluster-role-binding",
		},
	}
	Expect(hubClient.Delete(ctx, &crb)).Should(Succeed())

	cr := rbacv1.ClusterRole{
		ObjectMeta: metav1.ObjectMeta{
			Name: "test-cluster-role",
		},
	}
	Expect(hubClient.Delete(ctx, &cr)).Should(Succeed())
}

func createMemberClusterResource(name string) {
	// Create the MC.
	mc := &clusterv1beta1.MemberCluster{
		ObjectMeta: metav1.ObjectMeta{
			Name: name,
		},
		Spec: clusterv1beta1.MemberClusterSpec{
			Identity: rbacv1.Subject{
				Name:      testUser,
				Kind:      "ServiceAccount",
				Namespace: utils.FleetSystemNamespace,
			},
			HeartbeatPeriodSeconds: 60,
		},
	}
	Expect(hubClient.Create(ctx, mc)).To(Succeed(), "Failed to create MC %s", mc)
}

func deleteMemberClusterResource(name string) {
	Eventually(func(g Gomega) error {
		var mc clusterv1beta1.MemberCluster
		err := hubClient.Get(ctx, types.NamespacedName{Name: name}, &mc)
		if errors.IsNotFound(err) {
			return nil
		}
		g.Expect(err).Should(Succeed(), "Failed to get MC %s", name)
		controllerutil.RemoveFinalizer(&mc, placementv1beta1.MemberClusterFinalizer)
		g.Expect(hubClient.Update(ctx, &mc)).Should(Succeed())
		g.Expect(hubClient.Delete(ctx, &mc)).Should(Succeed())
		return nil
	}, eventuallyDuration, eventuallyInterval).Should(Succeed())

	Eventually(func(g Gomega) error {
		var mc clusterv1beta1.MemberCluster
		if err := hubClient.Get(ctx, types.NamespacedName{Name: name}, &mc); !errors.IsNotFound(err) {
			return fmt.Errorf("MC still exists or an unexpected error occurred: %w", err)
		}
		return nil
	}, eventuallyDuration, eventuallyInterval).Should(Succeed())
>>>>>>> 0060631e
}

// createWorkResources creates some resources on the hub cluster for testing purposes.
func createWorkResources() {
	ns := workNamespace()
	Expect(hubClient.Create(ctx, &ns)).To(Succeed(), "Failed to create namespace %s", ns.Namespace)

	configMap := appConfigMap()
	Expect(hubClient.Create(ctx, &configMap)).To(Succeed(), "Failed to create config map %s", configMap.Name)
}

// cleanupWorkResources deletes the resources created by createWorkResources and waits until the resources are not found.
func cleanupWorkResources() {
	cleanWorkResourcesOnCluster(hubCluster)
}

func cleanWorkResourcesOnCluster(cluster *framework.Cluster) {
	ns := workNamespace()
	Expect(client.IgnoreNotFound(cluster.KubeClient.Delete(ctx, &ns))).To(Succeed(), "Failed to delete namespace %s", ns.Namespace)

	workResourcesRemovedActual := workNamespaceRemovedFromClusterActual(cluster)
	Eventually(workResourcesRemovedActual, eventuallyDuration, eventuallyInterval).Should(Succeed(), "Failed to remove work resources from %s cluster", cluster.ClusterName)
}

// setAllMemberClustersToLeave sets all member clusters to leave the fleet.
func setAllMemberClustersToLeave() {
	for idx := range allMemberClusters {
		memberCluster := allMemberClusters[idx]

		mcObj := &clusterv1beta1.MemberCluster{
			ObjectMeta: metav1.ObjectMeta{
				Name: memberCluster.ClusterName,
			},
		}
		Expect(client.IgnoreNotFound(hubClient.Delete(ctx, mcObj))).To(Succeed(), "Failed to set member cluster to leave state")
	}
}

func checkIfAllMemberClustersHaveLeft() {
	for idx := range allMemberClusters {
		memberCluster := allMemberClusters[idx]

		Eventually(func() error {
			mcObj := &clusterv1beta1.MemberCluster{}
			if err := hubClient.Get(ctx, types.NamespacedName{Name: memberCluster.ClusterName}, mcObj); !errors.IsNotFound(err) {
				return fmt.Errorf("member cluster still exists or an unexpected error occurred: %w", err)
			}

			return nil
		}, eventuallyDuration, eventuallyInterval).Should(Succeed(), "Failed to delete member cluster")
	}
}

func checkIfPlacedWorkResourcesOnAllMemberClusters() {
	for idx := range allMemberClusters {
		memberCluster := allMemberClusters[idx]

		workResourcesPlacedActual := workNamespaceAndConfigMapPlacedOnClusterActual(memberCluster)
		Eventually(workResourcesPlacedActual, eventuallyDuration, eventuallyInterval).Should(Succeed(), "Failed to place work resources on member cluster %s", memberCluster.ClusterName)
	}
}

func checkIfRemovedWorkResourcesFromAllMemberClusters() {
	for idx := range allMemberClusters {
		memberCluster := allMemberClusters[idx]

		workResourcesRemovedActual := workNamespaceRemovedFromClusterActual(memberCluster)
		Eventually(workResourcesRemovedActual, eventuallyDuration, eventuallyInterval).Should(Succeed(), "Failed to remove work resources from member cluster %s", memberCluster.ClusterName)
	}
}

// cleanupCRP deletes the CRP and waits until the resources are not found.
func cleanupCRP(name string) {
	// TODO(Arvindthiru): There is a conflict which requires the Eventually block, not sure of series of operations that leads to it yet.
	Eventually(func() error {
		crp := &placementv1beta1.ClusterResourcePlacement{}
		err := hubClient.Get(ctx, types.NamespacedName{Name: name}, crp)
		if errors.IsNotFound(err) {
			return nil
		}
		if err != nil {
			return err
		}

		// Delete the CRP (again, if applicable).
		//
		// This helps the After All node to run successfully even if the steps above fail early.
		if err := hubClient.Delete(ctx, crp); err != nil {
			return err
		}

		crp.Finalizers = []string{}
		return hubClient.Update(ctx, crp)
	}, eventuallyDuration, eventuallyInterval).Should(Succeed(), "Failed to delete CRP %s", name)

	// Wait until the CRP is removed.
	removedActual := crpRemovedActual()
	Eventually(removedActual, eventuallyDuration, eventuallyInterval).Should(Succeed(), "Failed to remove CRP %s", name)
}

func ensureCRPAndRelatedResourcesDeletion(crpName string, memberClusters []*framework.Cluster) {
	// Delete the CRP.
	crp := &placementv1beta1.ClusterResourcePlacement{
		ObjectMeta: metav1.ObjectMeta{
			Name: crpName,
		},
	}
	Expect(hubClient.Delete(ctx, crp)).To(Succeed(), "Failed to delete CRP")

	// Verify that all resources placed have been removed from specified member clusters.
	for idx := range memberClusters {
		memberCluster := memberClusters[idx]

		workResourcesRemovedActual := workNamespaceRemovedFromClusterActual(memberCluster)
		Eventually(workResourcesRemovedActual, eventuallyDuration, eventuallyInterval).Should(Succeed(), "Failed to remove work resources from member cluster %s", memberCluster.ClusterName)
	}

	// Verify that related finalizers have been removed from the CRP.
	finalizerRemovedActual := allFinalizersExceptForCustomDeletionBlockerRemovedFromCRPActual()
	Eventually(finalizerRemovedActual, eventuallyDuration, eventuallyInterval).Should(Succeed(), "Failed to remove controller finalizers from CRP")

	// Remove the custom deletion blocker finalizer from the CRP.
	cleanupCRP(crpName)

	// Delete the created resources.
	cleanupWorkResources()
}<|MERGE_RESOLUTION|>--- conflicted
+++ resolved
@@ -94,7 +94,6 @@
 	}
 }
 
-<<<<<<< HEAD
 // setupInvalidClusters simulates the case where some clusters in the fleet becomes unhealthy or
 // have left the fleet.
 func setupInvalidClusters() {
@@ -188,7 +187,8 @@
 			return nil
 		})
 	}
-=======
+}
+
 // createResourcesForFleetGuardRail create resources required for guard rail E2Es.
 func createResourcesForFleetGuardRail() {
 	cr := rbacv1.ClusterRole{
@@ -286,7 +286,6 @@
 		}
 		return nil
 	}, eventuallyDuration, eventuallyInterval).Should(Succeed())
->>>>>>> 0060631e
 }
 
 // createWorkResources creates some resources on the hub cluster for testing purposes.
