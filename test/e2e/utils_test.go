/*
Copyright (c) Microsoft Corporation.
Licensed under the MIT license.
*/

package e2e

import (
	"encoding/json"
	"errors"
	"fmt"
	"strings"
	"time"

	"github.com/google/go-cmp/cmp"
	"github.com/google/go-cmp/cmp/cmpopts"
	. "github.com/onsi/ginkgo/v2"
	. "github.com/onsi/gomega"
	appsv1 "k8s.io/api/apps/v1"
	batchv1 "k8s.io/api/batch/v1"
	corev1 "k8s.io/api/core/v1"
	rbacv1 "k8s.io/api/rbac/v1"
	apiextensionsv1 "k8s.io/apiextensions-apiserver/pkg/apis/apiextensions/v1"
	k8serrors "k8s.io/apimachinery/pkg/api/errors"
	"k8s.io/apimachinery/pkg/api/meta"
	"k8s.io/apimachinery/pkg/api/resource"
	metav1 "k8s.io/apimachinery/pkg/apis/meta/v1"
	"k8s.io/apimachinery/pkg/runtime"
	"k8s.io/apimachinery/pkg/types"
	utilrand "k8s.io/apimachinery/pkg/util/rand"
	"k8s.io/utils/ptr"
	"sigs.k8s.io/controller-runtime/pkg/client"

	clusterv1beta1 "go.goms.io/fleet/apis/cluster/v1beta1"
	placementv1alpha1 "go.goms.io/fleet/apis/placement/v1alpha1"
	placementv1beta1 "go.goms.io/fleet/apis/placement/v1beta1"
	imcv1beta1 "go.goms.io/fleet/pkg/controllers/internalmembercluster/v1beta1"
	"go.goms.io/fleet/pkg/controllers/workapplier"
	"go.goms.io/fleet/pkg/propertyprovider"
	"go.goms.io/fleet/pkg/propertyprovider/azure"
	"go.goms.io/fleet/pkg/propertyprovider/azure/trackers"
	"go.goms.io/fleet/pkg/utils"
	"go.goms.io/fleet/pkg/utils/condition"
	testv1alpha1 "go.goms.io/fleet/test/apis/v1alpha1"
	"go.goms.io/fleet/test/e2e/framework"
)

var (
	croTestAnnotationKey    = "cro-test-annotation"
	croTestAnnotationValue  = "cro-test-annotation-val"
	croTestAnnotationKey1   = "cro-test-annotation1"
	croTestAnnotationValue1 = "cro-test-annotation-val1"
	roTestAnnotationKey     = "ro-test-annotation"
	roTestAnnotationValue   = "ro-test-annotation-val"
	roTestAnnotationKey1    = "ro-test-annotation1"
	roTestAnnotationValue1  = "ro-test-annotation-val1"
)

// createMemberCluster creates a MemberCluster object.
func createMemberCluster(name, svcAccountName string, labels, annotations map[string]string) {
	mcObj := &clusterv1beta1.MemberCluster{
		ObjectMeta: metav1.ObjectMeta{
			Name:        name,
			Labels:      labels,
			Annotations: annotations,
		},
		Spec: clusterv1beta1.MemberClusterSpec{
			Identity: rbacv1.Subject{
				Name:      svcAccountName,
				Kind:      "ServiceAccount",
				Namespace: fleetSystemNS,
			},
			HeartbeatPeriodSeconds: 60,
		},
	}
	Expect(hubClient.Create(ctx, mcObj)).To(Succeed(), "Failed to create member cluster object %s", name)
}

// markMemberClusterAsHealthy marks the specified member cluster as healthy.
func markMemberClusterAsHealthy(name string) {
	Eventually(func() error {
		imcObj := &clusterv1beta1.InternalMemberCluster{}
		mcReservedNS := fmt.Sprintf(utils.NamespaceNameFormat, name)
		if err := hubClient.Get(ctx, types.NamespacedName{Namespace: mcReservedNS, Name: name}, imcObj); err != nil {
			return err
		}

		imcObj.Status = clusterv1beta1.InternalMemberClusterStatus{
			AgentStatus: []clusterv1beta1.AgentStatus{
				{
					Type: clusterv1beta1.MemberAgent,
					Conditions: []metav1.Condition{
						{
							Type:               string(clusterv1beta1.AgentJoined),
							LastTransitionTime: metav1.Now(),
							ObservedGeneration: 0,
							Status:             metav1.ConditionTrue,
							Reason:             "JoinedCluster",
							Message:            "set to be joined",
						},
						{
							Type:               string(clusterv1beta1.AgentHealthy),
							LastTransitionTime: metav1.Now(),
							ObservedGeneration: 0,
							Status:             metav1.ConditionTrue,
							Reason:             "HealthyCluster",
							Message:            "set to be healthy",
						},
					},
					LastReceivedHeartbeat: metav1.Now(),
				},
			},
		}

		return hubClient.Status().Update(ctx, imcObj)
	}, eventuallyDuration, eventuallyInterval).Should(Succeed(), "Failed to mark member cluster as healthy")
}

// markMemberClusterAsUnhealthy marks the specified member cluster as unhealthy (last
// received heartbeat expired).
func markMemberClusterAsUnhealthy(name string) {
	Eventually(func() error {
		mcObj := &clusterv1beta1.MemberCluster{}
		if err := hubClient.Get(ctx, types.NamespacedName{Name: name}, mcObj); err != nil {
			return err
		}

		mcObj.Status = clusterv1beta1.MemberClusterStatus{
			AgentStatus: []clusterv1beta1.AgentStatus{
				{
					Type: clusterv1beta1.MemberAgent,
					Conditions: []metav1.Condition{
						{
							Type:               string(clusterv1beta1.AgentJoined),
							LastTransitionTime: metav1.NewTime(time.Now().Add(-time.Hour * 24)),
							ObservedGeneration: 0,
							Status:             metav1.ConditionTrue,
							Reason:             "JoinedCluster",
							Message:            "set to be joined",
						},
						{
							Type:               string(clusterv1beta1.AgentHealthy),
							LastTransitionTime: metav1.NewTime(time.Now().Add(-time.Hour * 24)),
							ObservedGeneration: 0,
							Status:             metav1.ConditionTrue,
							Reason:             "HealthyCluster",
							Message:            "set to be healthy",
						},
					},
					LastReceivedHeartbeat: metav1.NewTime(time.Now().Add(-time.Hour * 24)),
				},
			},
		}
		return hubClient.Status().Update(ctx, mcObj)
	}, eventuallyDuration, eventuallyInterval).Should(Succeed(), "Failed to mark member cluster as unhealthy")
}

// markMemberClusterAsLeft marks the specified member cluster as left.
func markMemberClusterAsLeft(name string) {
	mcObj := &clusterv1beta1.MemberCluster{}
	Eventually(func() error {
		// Add a custom deletion blocker finalizer to the member cluster.
		if err := hubClient.Get(ctx, types.NamespacedName{Name: name}, mcObj); err != nil {
			return err
		}

		mcObj.Finalizers = append(mcObj.Finalizers, customDeletionBlockerFinalizer)
		return hubClient.Update(ctx, mcObj)
	}, eventuallyDuration, eventuallyInterval).Should(Succeed(), "Failed to mark member cluster as left")

	Expect(hubClient.Delete(ctx, mcObj)).To(Succeed(), "Failed to delete member cluster")
}

// setAllMemberClustersToJoin creates a MemberCluster object for each member cluster.
func setAllMemberClustersToJoin() {
	for idx := range allMemberClusters {
		memberCluster := allMemberClusters[idx]
		createMemberCluster(memberCluster.ClusterName, memberCluster.PresentingServiceAccountInHubClusterName, labelsByClusterName[memberCluster.ClusterName], annotationsByClusterName[memberCluster.ClusterName])
	}
}

// checkIfAllMemberClustersHaveJoined verifies if all member clusters have connected to the hub
// cluster, i.e., updated the MemberCluster object status as expected.
func checkIfAllMemberClustersHaveJoined() {
	for idx := range allMemberClusters {
		checkIfMemberClusterHasJoined(allMemberClusters[idx])
	}
}

// checkIfMemberClusterHasJoined verifies if the specified member cluster has connected to the hub
// cluster, i.e., updated the MemberCluster object status as expected.
func checkIfMemberClusterHasJoined(memberCluster *framework.Cluster) {
	wantAgentStatus := []clusterv1beta1.AgentStatus{
		{
			Type: clusterv1beta1.MemberAgent,
			Conditions: []metav1.Condition{
				{
					Status: metav1.ConditionTrue,
					Type:   string(clusterv1beta1.AgentHealthy),
					Reason: imcv1beta1.EventReasonInternalMemberClusterHealthy,
				},
				{
					Status: metav1.ConditionTrue,
					Type:   string(clusterv1beta1.AgentJoined),
					Reason: imcv1beta1.EventReasonInternalMemberClusterJoined,
				},
			},
		},
	}

	Eventually(func() error {
		mcObj := &clusterv1beta1.MemberCluster{}
		if err := hubClient.Get(ctx, types.NamespacedName{Name: memberCluster.ClusterName}, mcObj); err != nil {
			By(fmt.Sprintf("Failed to get member cluster object %s", memberCluster.ClusterName))
			return err
		}

		if diff := cmp.Diff(
			mcObj.Status.AgentStatus,
			wantAgentStatus,
			cmpopts.SortSlices(lessFuncCondition),
			ignoreConditionObservedGenerationField,
			utils.IgnoreConditionLTTAndMessageFields,
			ignoreAgentStatusHeartbeatField,
		); diff != "" {
			return fmt.Errorf("agent status diff (-got, +want): %s", diff)
		}

		return nil
	}, longEventuallyDuration, eventuallyInterval).Should(Succeed(), "Member cluster has not joined yet")
}

// checkIfAzurePropertyProviderIsWorking verifies if all member clusters have the Azure property
// provider set up as expected along with the Fleet member agent. This setup uses it
// to verify the behavior of property-based scheduling.
//
// Note that this check applies only to the test environment that features the Azure property
// provider, as indicated by the PROPERTY_PROVIDER environment variable; for setup that
// does not use it, the check will always pass.
func checkIfAzurePropertyProviderIsWorking() {
	if !isAzurePropertyProviderEnabled {
		return
	}

	for idx := range allMemberClusters {
		memberCluster := allMemberClusters[idx]
		Eventually(func() error {
			mcObj := &clusterv1beta1.MemberCluster{}
			if err := hubClient.Get(ctx, types.NamespacedName{Name: memberCluster.ClusterName}, mcObj); err != nil {
				return fmt.Errorf("failed to get member cluster %s: %w", memberCluster.ClusterName, err)
			}

			// Summarize the AKS cluster properties.
			wantStatus, err := summarizeAKSClusterProperties(memberCluster, mcObj)
			if err != nil {
				return fmt.Errorf("failed to summarize AKS cluster properties for member cluster %s: %w", memberCluster.ClusterName, err)
			}

			// Diff different sections separately as the status object is large and might lead
			// the diff output (if any) to omit certain fields.

			// Diff the non-resource properties.
			if diff := cmp.Diff(
				mcObj.Status.Properties, wantStatus.Properties,
				ignoreTimeTypeFields,
			); diff != "" {
				return fmt.Errorf("member cluster status properties diff (-got, +want):\n%s", diff)
			}

			// Diff the resource usage.
			if diff := cmp.Diff(
				mcObj.Status.ResourceUsage, wantStatus.ResourceUsage,
				ignoreTimeTypeFields,
			); diff != "" {
				return fmt.Errorf("member cluster status resource usage diff (-got, +want):\n%s", diff)
			}

			// Diff the conditions.
			if diff := cmp.Diff(
				mcObj.Status.Conditions, wantStatus.Conditions,
				ignoreMemberClusterJoinAndPropertyProviderStartedConditions,
				utils.IgnoreConditionLTTAndMessageFields, ignoreConditionReasonField,
				ignoreTimeTypeFields,
			); diff != "" {
				return fmt.Errorf("member cluster status conditions diff (-got, +want):\n%s", diff)
			}
			return nil
		}, longEventuallyDuration, eventuallyInterval).Should(Succeed(), "Failed to confirm that Azure property provider is up and running")
	}
}

// summarizeAKSClusterProperties returns the current cluster state, specifically its node count,
// total/allocatable/available capacity, and the average per CPU and per GB of memory costs, in
// the form of the a member cluster status object; the E2E test suite uses this information
// to verify if the Azure property provider is working correctly.
func summarizeAKSClusterProperties(memberCluster *framework.Cluster, mcObj *clusterv1beta1.MemberCluster) (*clusterv1beta1.MemberClusterStatus, error) {
	c := memberCluster.KubeClient
	nodeList := &corev1.NodeList{}
	if err := c.List(ctx, nodeList); err != nil {
		return nil, fmt.Errorf("failed to list nodes: %w", err)
	}

	nodeCount := len(nodeList.Items)
	if nodeCount == 0 {
		// No nodes are found; terminate the summarization early.
		return nil, fmt.Errorf("no nodes are found")
	}

	totalCPUCapacity := resource.Quantity{}
	totalMemoryCapacity := resource.Quantity{}
	allocatableCPUCapacity := resource.Quantity{}
	allocatableMemoryCapacity := resource.Quantity{}
	totalHourlyRate := 0.0
	for idx := range nodeList.Items {
		node := nodeList.Items[idx]

		totalCPUCapacity.Add(node.Status.Capacity[corev1.ResourceCPU])
		totalMemoryCapacity.Add(node.Status.Capacity[corev1.ResourceMemory])
		allocatableCPUCapacity.Add(node.Status.Allocatable[corev1.ResourceCPU])
		allocatableMemoryCapacity.Add(node.Status.Allocatable[corev1.ResourceMemory])

		nodeSKU := node.Labels[trackers.AKSClusterNodeSKULabelName]
		hourlyRate, found := memberCluster.PricingProvider.OnDemandPrice(nodeSKU)
		if found {
			totalHourlyRate += hourlyRate
		}
	}

	cpuCores := totalCPUCapacity.AsApproximateFloat64()
	if cpuCores < 0.001 {
		// The total CPU capacity is zero or too small; terminate the summarization early.
		return nil, fmt.Errorf("total CPU capacity is zero or too small")
	}
	memoryBytes := totalMemoryCapacity.AsApproximateFloat64()
	if memoryBytes < 0.001 {
		// The total CPU capacity is zero or too small; terminate the summarization early.
		return nil, fmt.Errorf("total memory capacity is zero or too small")
	}
	perCPUCoreCost := totalHourlyRate / cpuCores
	perGBMemoryCost := totalHourlyRate / (memoryBytes / (1024 * 1024 * 1024))

	availableCPUCapacity := allocatableCPUCapacity.DeepCopy()
	availableMemoryCapacity := allocatableMemoryCapacity.DeepCopy()
	podList := &corev1.PodList{}
	if err := c.List(ctx, podList); err != nil {
		return nil, fmt.Errorf("failed to list pods: %w", err)
	}
	for idx := range podList.Items {
		pod := podList.Items[idx]

		requestedCPUCapacity := resource.Quantity{}
		requestedMemoryCapacity := resource.Quantity{}
		for cidx := range pod.Spec.Containers {
			container := pod.Spec.Containers[cidx]
			requestedCPUCapacity.Add(container.Resources.Requests[corev1.ResourceCPU])
			requestedMemoryCapacity.Add(container.Resources.Requests[corev1.ResourceMemory])
		}

		availableCPUCapacity.Sub(requestedCPUCapacity)
		availableMemoryCapacity.Sub(requestedMemoryCapacity)
	}

	status := clusterv1beta1.MemberClusterStatus{
		Properties: map[clusterv1beta1.PropertyName]clusterv1beta1.PropertyValue{
			propertyprovider.NodeCountProperty: {
				Value: fmt.Sprintf("%d", nodeCount),
			},
			azure.PerCPUCoreCostProperty: {
				Value: fmt.Sprintf(azure.CostPrecisionTemplate, perCPUCoreCost),
			},
			azure.PerGBMemoryCostProperty: {
				Value: fmt.Sprintf(azure.CostPrecisionTemplate, perGBMemoryCost),
			},
		},
		ResourceUsage: clusterv1beta1.ResourceUsage{
			Capacity: corev1.ResourceList{
				corev1.ResourceCPU:    totalCPUCapacity,
				corev1.ResourceMemory: totalMemoryCapacity,
			},
			Allocatable: corev1.ResourceList{
				corev1.ResourceCPU:    allocatableCPUCapacity,
				corev1.ResourceMemory: allocatableMemoryCapacity,
			},
			Available: corev1.ResourceList{
				corev1.ResourceCPU:    availableCPUCapacity,
				corev1.ResourceMemory: availableMemoryCapacity,
			},
		},
		Conditions: []metav1.Condition{
			{
				Type:               string(clusterv1beta1.ConditionTypeClusterPropertyCollectionSucceeded),
				Status:             metav1.ConditionTrue,
				ObservedGeneration: mcObj.Generation,
			},
			{
				Type:               azure.PropertyCollectionSucceededConditionType,
				Status:             metav1.ConditionTrue,
				ObservedGeneration: mcObj.Generation,
			},
		},
	}

	return &status, nil
}

// setupInvalidClusters simulates the case where some clusters in the fleet becomes unhealthy or
// have left the fleet.
func setupInvalidClusters() {
	// Create a member cluster object that represents the unhealthy cluster.
	createMemberCluster(memberCluster4UnhealthyName, hubClusterSAName, nil, nil)

	// Mark the member cluster as unhealthy.

	// Use an Eventually block to avoid flakiness and conflicts; as the hub agent will attempt
	// to reconcile this object at the same time.
	Eventually(func() error {
		memberCluster := clusterv1beta1.MemberCluster{}
		if err := hubClient.Get(ctx, types.NamespacedName{Name: memberCluster4UnhealthyName}, &memberCluster); err != nil {
			return err
		}

		memberCluster.Status = clusterv1beta1.MemberClusterStatus{
			AgentStatus: []clusterv1beta1.AgentStatus{
				{
					Type: clusterv1beta1.MemberAgent,
					Conditions: []metav1.Condition{
						{
							Type:               string(clusterv1beta1.AgentJoined),
							LastTransitionTime: metav1.Now(),
							ObservedGeneration: 0,
							Status:             metav1.ConditionTrue,
							Reason:             "UnhealthyCluster",
							Message:            "set to be unhealthy",
						},
					},
					LastReceivedHeartbeat: metav1.NewTime(time.Now().Add(time.Minute * (-20))),
				},
			},
		}

		return hubClient.Status().Update(ctx, &memberCluster)
	}, eventuallyDuration, eventuallyInterval).Should(Succeed(), "Failed to update member cluster status")

	// Create a member cluster object that represents the cluster that has left the fleet.
	//
	// Note that we use a custom finalizer to block the member cluster's deletion.
	mcObj := &clusterv1beta1.MemberCluster{
		ObjectMeta: metav1.ObjectMeta{
			Name:       memberCluster5LeftName,
			Finalizers: []string{customDeletionBlockerFinalizer},
		},
		Spec: clusterv1beta1.MemberClusterSpec{
			Identity: rbacv1.Subject{
				Name:      hubClusterSAName,
				Kind:      "ServiceAccount",
				Namespace: fleetSystemNS,
			},
		},
	}
	Expect(hubClient.Create(ctx, mcObj)).To(Succeed(), "Failed to create member cluster object")
	Expect(hubClient.Delete(ctx, mcObj)).To(Succeed(), "Failed to delete member cluster object")
}

func cleanupInvalidClusters() {
	invalidClusterNames := []string{memberCluster4UnhealthyName, memberCluster5LeftName}
	for _, name := range invalidClusterNames {
		mcObj := &clusterv1beta1.MemberCluster{
			ObjectMeta: metav1.ObjectMeta{
				Name: name,
			},
		}
		Eventually(func() error {
			err := hubClient.Get(ctx, types.NamespacedName{Name: name}, mcObj)
			if err != nil {
				return err
			}
			mcObj.Finalizers = []string{}
			return hubClient.Update(ctx, mcObj)
		}, longEventuallyDuration, eventuallyInterval).Should(Succeed(), "Failed to update member cluster object")
		Expect(hubClient.Delete(ctx, mcObj)).Should(SatisfyAny(Succeed(), utils.NotFoundMatcher{}), "Failed to delete member cluster object")
		Eventually(func() error {
			mcObj := &clusterv1beta1.MemberCluster{}
			if err := hubClient.Get(ctx, types.NamespacedName{Name: name}, mcObj); !k8serrors.IsNotFound(err) {
				return fmt.Errorf("member cluster still exists or an unexpected error occurred: %w", err)
			}
			return nil
		}, longEventuallyDuration, eventuallyInterval).Should(Succeed(), "Failed to check if member cluster is deleted, member cluster still exists")
	}
}

// createResourcesForFleetGuardRail create resources required for guard rail E2Es.
func createResourcesForFleetGuardRail() {
	cr := rbacv1.ClusterRole{
		ObjectMeta: metav1.ObjectMeta{
			Name: "test-cluster-role",
		},
		Rules: []rbacv1.PolicyRule{
			{
				APIGroups: []string{"*"},
				Verbs:     []string{"*"},
				Resources: []string{"*"},
			},
		},
	}
	Eventually(func() error {
		return hubClient.Create(ctx, &cr)
	}, eventuallyDuration, eventuallyInterval).Should(Succeed(), "failed to create cluster role %s for fleet guard rail E2E", cr.Name)

	crb := rbacv1.ClusterRoleBinding{
		ObjectMeta: metav1.ObjectMeta{
			Name: "test-cluster-role-binding",
		},
		Subjects: []rbacv1.Subject{
			{
				APIGroup: rbacv1.GroupName,
				Kind:     "User",
				Name:     "test-user",
			},
		},
		RoleRef: rbacv1.RoleRef{
			APIGroup: rbacv1.GroupName,
			Kind:     "ClusterRole",
			Name:     "test-cluster-role",
		},
	}

	Eventually(func() error {
		return hubClient.Create(ctx, &crb)
	}, eventuallyDuration, eventuallyInterval).Should(Succeed(), "failed to create cluster role binding %s for fleet guard rail E2E", crb.Name)
}

// deleteResourcesForFleetGuardRail deletes resources created for guard rail E2Es.
func deleteResourcesForFleetGuardRail() {
	crb := rbacv1.ClusterRoleBinding{
		ObjectMeta: metav1.ObjectMeta{
			Name: "test-cluster-role-binding",
		},
	}
	Expect(hubClient.Delete(ctx, &crb)).Should(SatisfyAny(Succeed(), utils.NotFoundMatcher{}))

	cr := rbacv1.ClusterRole{
		ObjectMeta: metav1.ObjectMeta{
			Name: "test-cluster-role",
		},
	}
	Expect(hubClient.Delete(ctx, &cr)).Should(SatisfyAny(Succeed(), utils.NotFoundMatcher{}))
}

func deleteTestResourceCRD() {
	crd := apiextensionsv1.CustomResourceDefinition{
		ObjectMeta: metav1.ObjectMeta{
			Name: "testresources.test.kubernetes-fleet.io",
		},
	}
	Expect(hubClient.Delete(ctx, &crd)).Should(SatisfyAny(Succeed(), utils.NotFoundMatcher{}))
}

func createTestResourceCRD() {
	var crd apiextensionsv1.CustomResourceDefinition
	readTestCustomResourceDefinition(&crd)
	Expect(hubClient.Create(ctx, &crd)).To(Succeed(), "Failed to create test custom resource definition %s", crd.Name)
	waitForCRDToBeReady(crd.Name)
}

// cleanupMemberCluster removes finalizers (if any) from the member cluster, and
// wait until its final removal.
func cleanupMemberCluster(memberClusterName string) {
	// Remove the custom deletion blocker finalizer from the member cluster.
	Eventually(func() error {
		mcObj := &clusterv1beta1.MemberCluster{}
		err := hubClient.Get(ctx, types.NamespacedName{Name: memberClusterName}, mcObj)
		if k8serrors.IsNotFound(err) {
			return nil
		}
		if err != nil {
			return err
		}

		mcObj.Finalizers = []string{}
		return hubClient.Update(ctx, mcObj)
	}, eventuallyDuration, eventuallyInterval).Should(Succeed(), "Failed to remove custom deletion blocker finalizer from member cluster")

	// Wait until the member cluster is fully removed.
	Eventually(func() error {
		mcObj := &clusterv1beta1.MemberCluster{}
		if err := hubClient.Get(ctx, types.NamespacedName{Name: memberClusterName}, mcObj); !k8serrors.IsNotFound(err) {
			return fmt.Errorf("member cluster still exists or an unexpected error occurred: %w", err)
		}
		return nil
	}, eventuallyDuration, eventuallyInterval).Should(Succeed(), "Failed to fully delete member cluster")
}

func ensureMemberClusterAndRelatedResourcesDeletion(memberClusterName string) {
	// Delete the member cluster.
	mcObj := &clusterv1beta1.MemberCluster{
		ObjectMeta: metav1.ObjectMeta{
			Name: memberClusterName,
		},
	}
	Expect(client.IgnoreNotFound(hubClient.Delete(ctx, mcObj))).To(Succeed(), "Failed to delete member cluster")

	// Remove the finalizers on the member cluster, and wait until the member cluster is fully removed.
	cleanupMemberCluster(memberClusterName)

	// Verify that the member cluster and the namespace reserved for the member cluster has been removed.
	reservedNSName := fmt.Sprintf(utils.NamespaceNameFormat, memberClusterName)
	Eventually(func() error {
		ns := corev1.Namespace{}
		if err := hubClient.Get(ctx, types.NamespacedName{Name: reservedNSName}, &ns); !k8serrors.IsNotFound(err) {
			return fmt.Errorf("namespace still exists or an unexpected error occurred: %w", err)
		}
		return nil
	}, eventuallyDuration, eventuallyInterval).Should(Succeed(), "Failed to remove reserved namespace")
}

func checkInternalMemberClusterExists(name, namespace string) {
	imc := &clusterv1beta1.InternalMemberCluster{
		ObjectMeta: metav1.ObjectMeta{
			Name:      name,
			Namespace: namespace,
		},
	}
	Eventually(func() error {
		return hubClient.Get(ctx, types.NamespacedName{Name: imc.Name, Namespace: imc.Namespace}, imc)
	}, eventuallyDuration, eventuallyInterval).Should(Succeed())
}

func createWorkResource(name, namespace string) {
	testDeployment := appsv1.Deployment{
		TypeMeta: metav1.TypeMeta{
			Kind:       "Deployment",
			APIVersion: "apps/v1",
		},
		ObjectMeta: metav1.ObjectMeta{
			Name: "Deployment",
			OwnerReferences: []metav1.OwnerReference{
				{
					APIVersion: utilrand.String(10),
					Kind:       utilrand.String(10),
					Name:       utilrand.String(10),
					UID:        types.UID(utilrand.String(10)),
				},
			},
		},
	}
	deploymentBytes, err := json.Marshal(testDeployment)
	Expect(err).Should(Succeed())
	w := placementv1beta1.Work{
		ObjectMeta: metav1.ObjectMeta{
			Name:      name,
			Namespace: namespace,
		},
		Spec: placementv1beta1.WorkSpec{
			Workload: placementv1beta1.WorkloadTemplate{
				Manifests: []placementv1beta1.Manifest{
					{
						RawExtension: runtime.RawExtension{
							Raw: deploymentBytes,
						},
					},
				},
			},
		},
	}
	Expect(hubClient.Create(ctx, &w)).Should(Succeed())
}

// createWorkResources creates some resources on the hub cluster for testing purposes.
func createWorkResources() {
	ns := appNamespace()
	Expect(hubClient.Create(ctx, &ns)).To(Succeed(), "Failed to create namespace %s", ns.Namespace)

	configMap := appConfigMap()
	Expect(hubClient.Create(ctx, &configMap)).To(Succeed(), "Failed to create config map %s", configMap.Name)
}

// cleanupWorkResources deletes the resources created by createWorkResources and waits until the resources are not found.
func cleanupWorkResources() {
	cleanWorkResourcesOnCluster(hubCluster)
}

func cleanWorkResourcesOnCluster(cluster *framework.Cluster) {
	ns := appNamespace()
	Expect(client.IgnoreNotFound(cluster.KubeClient.Delete(ctx, &ns))).To(Succeed(), "Failed to delete namespace %s", ns.Namespace)

	workResourcesRemovedActual := workNamespaceRemovedFromClusterActual(cluster)
	Eventually(workResourcesRemovedActual, workloadEventuallyDuration, eventuallyInterval).Should(Succeed(), "Failed to remove work resources from %s cluster", cluster.ClusterName)
}

// setAllMemberClustersToLeave sets all member clusters to leave the fleet.
func setAllMemberClustersToLeave() {
	for idx := range allMemberClusters {
		memberCluster := allMemberClusters[idx]

		mcObj := &clusterv1beta1.MemberCluster{
			ObjectMeta: metav1.ObjectMeta{
				Name: memberCluster.ClusterName,
			},
		}
		Expect(client.IgnoreNotFound(hubClient.Delete(ctx, mcObj))).To(Succeed(), "Failed to set member cluster to leave state")
	}
}

func checkIfAllMemberClustersHaveLeft() {
	for idx := range allMemberClusters {
		memberCluster := allMemberClusters[idx]

		Eventually(func() error {
			mcObj := &clusterv1beta1.MemberCluster{}
			if err := hubClient.Get(ctx, types.NamespacedName{Name: memberCluster.ClusterName}, mcObj); !k8serrors.IsNotFound(err) {
				return fmt.Errorf("member cluster still exists or an unexpected error occurred: %w", err)
			}

			return nil
		}, longEventuallyDuration, eventuallyInterval).Should(Succeed(), "Failed to delete member cluster")
	}
}

func checkIfPlacedWorkResourcesOnAllMemberClustersConsistently() {
	checkIfPlacedWorkResourcesOnMemberClustersConsistently(allMemberClusters)
}

<<<<<<< HEAD
=======
func checkIfPlacedWorkResourcesOnMemberClustersConsistently(clusters []*framework.Cluster) {
	for idx := range clusters {
		memberCluster := clusters[idx]

		workResourcesPlacedActual := workNamespaceAndConfigMapPlacedOnClusterActual(memberCluster)
		Consistently(workResourcesPlacedActual, consistentlyDuration, consistentlyInterval).Should(Succeed(), "Failed to place work resources on member cluster %s consistently", memberCluster.ClusterName)
	}
}

>>>>>>> 5947d8b9
func checkIfPlacedNamespaceResourceOnAllMemberClusters() {
	for idx := range allMemberClusters {
		memberCluster := allMemberClusters[idx]

		namespaceResourcePlacedActual := workNamespacePlacedOnClusterActual(memberCluster)
		Eventually(namespaceResourcePlacedActual, eventuallyDuration, eventuallyInterval).Should(Succeed(), "Failed to place work namespace on member cluster %s", memberCluster.ClusterName)
	}
}

func checkIfRemovedWorkResourcesFromAllMemberClusters() {
	checkIfRemovedWorkResourcesFromMemberClusters(allMemberClusters)
}

func checkIfRemovedWorkResourcesFromMemberClusters(clusters []*framework.Cluster) {
	for idx := range clusters {
		memberCluster := clusters[idx]

		workResourcesRemovedActual := workNamespaceRemovedFromClusterActual(memberCluster)
		Eventually(workResourcesRemovedActual, eventuallyDuration, eventuallyInterval).Should(Succeed(), "Failed to remove work resources from member cluster %s", memberCluster.ClusterName)
	}
}

func checkIfRemovedWorkResourcesFromAllMemberClustersConsistently() {
	checkIfRemovedWorkResourcesFromMemberClustersConsistently(allMemberClusters)
}

func checkIfRemovedWorkResourcesFromMemberClustersConsistently(clusters []*framework.Cluster) {
	for idx := range clusters {
		memberCluster := clusters[idx]

		workResourcesRemovedActual := workNamespaceRemovedFromClusterActual(memberCluster)
		Consistently(workResourcesRemovedActual, consistentlyDuration, consistentlyInterval).Should(Succeed(), "Failed to remove work resources from member cluster %s consistently", memberCluster.ClusterName)
	}
}

// cleanupCRP deletes the CRP and waits until the resources are not found.
func cleanupCRP(name string) {
	// TODO(Arvindthiru): There is a conflict which requires the Eventually block, not sure of series of operations that leads to it yet.
	Eventually(func() error {
		crp := &placementv1beta1.ClusterResourcePlacement{}
		err := hubClient.Get(ctx, types.NamespacedName{Name: name}, crp)
		if k8serrors.IsNotFound(err) {
			return nil
		}
		if err != nil {
			return err
		}

		// Delete the CRP (again, if applicable).
		// This helps the After All node to run successfully even if the steps above fail early.
		if err = hubClient.Delete(ctx, crp); err != nil {
			return err
		}

		crp.Finalizers = []string{}
		return hubClient.Update(ctx, crp)
	}, eventuallyDuration, eventuallyInterval).Should(Succeed(), "Failed to delete CRP %s", name)

	// Wait until the CRP is removed.
	removedActual := crpRemovedActual(name)
	Eventually(removedActual, workloadEventuallyDuration, eventuallyInterval).Should(Succeed(), "Failed to remove CRP %s", name)
}

// createResourceOverrides creates a number of resource overrides.
func createResourceOverrides(namespace string, number int) {
	for i := 0; i < number; i++ {
		ro := &placementv1alpha1.ResourceOverride{
			ObjectMeta: metav1.ObjectMeta{
				Name:      fmt.Sprintf(roNameTemplate, i),
				Namespace: namespace,
			},
			Spec: placementv1alpha1.ResourceOverrideSpec{
				ResourceSelectors: []placementv1alpha1.ResourceSelector{
					{
						Group:   "apps",
						Kind:    "Deployment",
						Version: "v1",
						Name:    fmt.Sprintf("test-deployment-%d", i),
					},
				},
				Policy: &placementv1alpha1.OverridePolicy{
					OverrideRules: []placementv1alpha1.OverrideRule{
						{
							ClusterSelector: &placementv1beta1.ClusterSelector{
								ClusterSelectorTerms: []placementv1beta1.ClusterSelectorTerm{
									{
										LabelSelector: &metav1.LabelSelector{
											MatchLabels: map[string]string{
												"key": "value",
											},
										},
									},
									{
										LabelSelector: &metav1.LabelSelector{
											MatchLabels: map[string]string{
												"key1": "value1",
											},
										},
									},
								},
							},
							JSONPatchOverrides: []placementv1alpha1.JSONPatchOverride{
								{
									Operator: placementv1alpha1.JSONPatchOverrideOpRemove,
									Path:     "/meta/labels/test-key",
								},
							},
						},
					},
				},
			},
		}
		Expect(hubClient.Create(ctx, ro)).Should(Succeed(), "Failed to create ResourceOverride %s", ro.Name)
	}
}

// createClusterResourceOverrides creates a number of cluster resource overrides.
func createClusterResourceOverrides(number int) {
	for i := 0; i < number; i++ {
		cro := &placementv1alpha1.ClusterResourceOverride{
			ObjectMeta: metav1.ObjectMeta{
				Name: fmt.Sprintf(croNameTemplate, i),
			},
			Spec: placementv1alpha1.ClusterResourceOverrideSpec{
				ClusterResourceSelectors: []placementv1beta1.ClusterResourceSelector{
					{
						Group:   "rbac.authorization.k8s.io/v1",
						Kind:    "ClusterRole",
						Version: "v1",
						Name:    fmt.Sprintf("test-cluster-role-%d", i),
					},
				},
				Policy: &placementv1alpha1.OverridePolicy{
					OverrideRules: []placementv1alpha1.OverrideRule{
						{
							ClusterSelector: &placementv1beta1.ClusterSelector{
								ClusterSelectorTerms: []placementv1beta1.ClusterSelectorTerm{
									{
										LabelSelector: &metav1.LabelSelector{
											MatchLabels: map[string]string{
												"key": "value",
											},
										},
									},
									{
										LabelSelector: &metav1.LabelSelector{
											MatchLabels: map[string]string{
												"key1": "value1",
											},
										},
									},
								},
							},
							JSONPatchOverrides: []placementv1alpha1.JSONPatchOverride{
								{
									Operator: placementv1alpha1.JSONPatchOverrideOpRemove,
									Path:     "/meta/labels/test-key",
								},
							},
						},
					},
				},
			},
		}
		Expect(hubClient.Create(ctx, cro)).Should(Succeed(), "Failed to create ClusterResourceOverride %s", cro.Name)
	}
}

func ensureCRPAndRelatedResourcesDeleted(crpName string, memberClusters []*framework.Cluster) {
	// Delete the CRP.
	crp := &placementv1beta1.ClusterResourcePlacement{
		ObjectMeta: metav1.ObjectMeta{
			Name: crpName,
		},
	}
	Expect(hubClient.Delete(ctx, crp)).Should(SatisfyAny(Succeed(), utils.NotFoundMatcher{}), "Failed to delete CRP")

	// Verify that all resources placed have been removed from specified member clusters.
	for idx := range memberClusters {
		memberCluster := memberClusters[idx]

		workResourcesRemovedActual := workNamespaceRemovedFromClusterActual(memberCluster)
		Eventually(workResourcesRemovedActual, workloadEventuallyDuration, eventuallyInterval).Should(Succeed(), "Failed to remove work resources from member cluster %s", memberCluster.ClusterName)
	}

	// Verify that related finalizers have been removed from the CRP.
	finalizerRemovedActual := allFinalizersExceptForCustomDeletionBlockerRemovedFromCRPActual(crpName)
	Eventually(finalizerRemovedActual, workloadEventuallyDuration, eventuallyInterval).Should(Succeed(), "Failed to remove controller finalizers from CRP")

	// Remove the custom deletion blocker finalizer from the CRP.
	cleanupCRP(crpName)

	// Delete the created resources.
	cleanupWorkResources()
}

func ensureCRPEvictionDeleted(crpEvictionName string) {
	crpe := &placementv1beta1.ClusterResourcePlacementEviction{
		ObjectMeta: metav1.ObjectMeta{
			Name: crpEvictionName,
		},
	}
	Expect(hubClient.Delete(ctx, crpe)).Should(SatisfyAny(Succeed(), utils.NotFoundMatcher{}), "Failed to delete CRP eviction")
	removedActual := crpEvictionRemovedActual(crpEvictionName)
	Eventually(removedActual, eventuallyDuration, eventuallyInterval).Should(Succeed(), "CRP eviction still exists")
}

func ensureCRPDisruptionBudgetDeleted(crpDisruptionBudgetName string) {
	crpdb := &placementv1beta1.ClusterResourcePlacementDisruptionBudget{
		ObjectMeta: metav1.ObjectMeta{
			Name: crpDisruptionBudgetName,
		},
	}
	Expect(hubClient.Delete(ctx, crpdb)).Should(SatisfyAny(Succeed(), utils.NotFoundMatcher{}), "Failed to delete CRP disruption budget")
	removedActual := crpDisruptionBudgetRemovedActual(crpDisruptionBudgetName)
	Eventually(removedActual, eventuallyDuration, eventuallyInterval).Should(Succeed(), "CRP disruption budget still exists")
}

// verifyWorkPropagationAndMarkAsAvailable verifies that works derived from a specific CPR have been created
// for a specific cluster, and marks these works in the specific member cluster's
// reserved namespace as applied and available.
//
// This is mostly used for simulating member agents for virtual clusters.
//
// Note that this utility function currently assumes that there is only one work object.
func verifyWorkPropagationAndMarkAsAvailable(memberClusterName, crpName string, resourceIdentifiers []placementv1beta1.ResourceIdentifier) {
	memberClusterReservedNS := fmt.Sprintf(utils.NamespaceNameFormat, memberClusterName)
	// Wait until the works are created.
	workList := placementv1beta1.WorkList{}
	Eventually(func() error {
		workList = placementv1beta1.WorkList{}
		matchLabelOptions := client.MatchingLabels{
			placementv1beta1.CRPTrackingLabel: crpName,
		}
		if err := hubClient.List(ctx, &workList, client.InNamespace(memberClusterReservedNS), matchLabelOptions); err != nil {
			return err
		}

		if len(workList.Items) == 0 {
			return fmt.Errorf("no works found in namespace %s", memberClusterReservedNS)
		}
		return nil
	}, eventuallyDuration, eventuallyInterval).Should(Succeed(), "Failed to list works")

	for _, item := range workList.Items {
		workName := item.Name
		// To be on the safer set, update the status with retries.
		Eventually(func() error {
			w := placementv1beta1.Work{}
			if err := hubClient.Get(ctx, types.NamespacedName{Name: workName, Namespace: memberClusterReservedNS}, &w); err != nil {
				return err
			}

			// Set the resource applied condition to the item object.
			meta.SetStatusCondition(&w.Status.Conditions, metav1.Condition{
				Type:               placementv1beta1.WorkConditionTypeApplied,
				Status:             metav1.ConditionTrue,
				LastTransitionTime: metav1.Now(),
				Reason:             condition.AllWorkAvailableReason,
				Message:            "Set to be applied",
				ObservedGeneration: w.Generation,
			})

			meta.SetStatusCondition(&w.Status.Conditions, metav1.Condition{
				Type:               placementv1beta1.WorkConditionTypeAvailable,
				Status:             metav1.ConditionTrue,
				LastTransitionTime: metav1.Now(),
				Reason:             string(workapplier.ManifestProcessingAvailabilityResultTypeAvailable),
				Message:            "Set to be available",
				ObservedGeneration: w.Generation,
			})

			// Set the manifest conditions.
			//
			// Currently the CRP controller ignores this setup if the applied condition has been
			// set as expected (i.e., resources applied). Here it adds the manifest conditions
			// just in case the CRP controller changes its behavior in the future.
			for idx := range resourceIdentifiers {
				resourceIdentifier := resourceIdentifiers[idx]
				w.Status.ManifestConditions = append(w.Status.ManifestConditions, placementv1beta1.ManifestCondition{
					Identifier: placementv1beta1.WorkResourceIdentifier{
						Group:     resourceIdentifier.Group,
						Kind:      resourceIdentifier.Kind,
						Version:   resourceIdentifier.Version,
						Name:      resourceIdentifier.Name,
						Namespace: resourceIdentifier.Namespace,
					},
					Conditions: []metav1.Condition{
						{
							Type:               placementv1beta1.WorkConditionTypeApplied,
							Status:             metav1.ConditionTrue,
							LastTransitionTime: metav1.Now(),
							// Typically, this field is set to be the generation number of the
							// applied object; here a dummy value is used as there is no object
							// actually being applied in the case.
							ObservedGeneration: 0,
							Reason:             "ManifestApplied",
							Message:            "Set to be applied",
						},
						{
							Type:               placementv1beta1.WorkConditionTypeAvailable,
							Status:             metav1.ConditionTrue,
							LastTransitionTime: metav1.Now(),
							// Typically, this field is set to be the generation number of the
							// applied object; here a dummy value is used as there is no object
							// actually being applied in the case.
							ObservedGeneration: 0,
							Reason:             "ManifestAvailable",
							Message:            "Set to be available",
						},
					},
				})
			}

			return hubClient.Status().Update(ctx, &w)
		}, eventuallyDuration, eventuallyInterval).Should(Succeed())
	}
}

func buildTaints(memberClusterNames []string) []clusterv1beta1.Taint {
	var taint map[string]string
	taints := make([]clusterv1beta1.Taint, len(memberClusterNames))
	for i, name := range memberClusterNames {
		taint = taintTolerationMap[name]
		taints[i].Key = regionLabelName
		taints[i].Value = taint[regionLabelName]
		taints[i].Effect = corev1.TaintEffectNoSchedule
	}
	return taints
}

func buildTolerations(memberClusterNames []string) []placementv1beta1.Toleration {
	var toleration map[string]string
	tolerations := make([]placementv1beta1.Toleration, len(memberClusterNames))
	for i, name := range memberClusterNames {
		toleration = taintTolerationMap[name]
		tolerations[i].Key = regionLabelName
		tolerations[i].Operator = corev1.TolerationOpEqual
		tolerations[i].Value = toleration[regionLabelName]
		tolerations[i].Effect = corev1.TaintEffectNoSchedule
	}
	return tolerations
}

func addTaintsToMemberClusters(memberClusterNames []string, taints []clusterv1beta1.Taint) {
	for i, clusterName := range memberClusterNames {
		Eventually(func() error {
			var mc clusterv1beta1.MemberCluster
			err := hubClient.Get(ctx, types.NamespacedName{Name: clusterName}, &mc)
			if err != nil {
				return err
			}
			mc.Spec.Taints = []clusterv1beta1.Taint{taints[i]}
			return hubClient.Update(ctx, &mc)
		}, eventuallyDuration, eventuallyInterval).Should(Succeed(), "Failed to add taints to member cluster %s", clusterName)
	}
}

func removeTaintsFromMemberClusters(memberClusterNames []string) {
	for _, clusterName := range memberClusterNames {
		Eventually(func() error {
			var mc clusterv1beta1.MemberCluster
			err := hubClient.Get(ctx, types.NamespacedName{Name: clusterName}, &mc)
			if err != nil {
				return err
			}
			mc.Spec.Taints = nil
			return hubClient.Update(ctx, &mc)
		}, eventuallyDuration, eventuallyInterval).Should(Succeed(), "Failed to remove taints from member cluster %s", clusterName)
	}
}

func updateCRPWithTolerations(tolerations []placementv1beta1.Toleration) {
	crpName := fmt.Sprintf(crpNameTemplate, GinkgoParallelProcess())
	Eventually(func() error {
		var crp placementv1beta1.ClusterResourcePlacement
		err := hubClient.Get(ctx, types.NamespacedName{Name: crpName}, &crp)
		if err != nil {
			return err
		}
		if crp.Spec.Policy == nil {
			crp.Spec.Policy = &placementv1beta1.PlacementPolicy{
				Tolerations: tolerations,
			}
		} else {
			crp.Spec.Policy.Tolerations = tolerations
		}
		return hubClient.Update(ctx, &crp)
	}, eventuallyDuration, eventuallyInterval).Should(Succeed(), "Failed to update cluster resource placement with tolerations %s", crpName)
}

func cleanupClusterResourceOverride(name string) {
	cro := &placementv1alpha1.ClusterResourceOverride{
		ObjectMeta: metav1.ObjectMeta{
			Name: name,
		},
	}
	Expect(client.IgnoreNotFound(hubClient.Delete(ctx, cro))).To(Succeed(), "Failed to delete clusterResourceOverride %s", name)
	Eventually(func() error {
		if err := hubClient.Get(ctx, types.NamespacedName{Name: name}, &placementv1alpha1.ClusterResourceOverride{}); !k8serrors.IsNotFound(err) {
			return fmt.Errorf("clusterResourceOverride %s still exists or an unexpected error occurred: %w", name, err)
		}
		return nil
	}, eventuallyDuration, eventuallyInterval).Should(Succeed(), "Failed to remove clusterResourceOverride %s from hub cluster", name)
}

func cleanupResourceOverride(name string, namespace string) {
	ro := &placementv1alpha1.ResourceOverride{
		ObjectMeta: metav1.ObjectMeta{
			Name:      name,
			Namespace: namespace,
		},
	}
	Expect(client.IgnoreNotFound(hubClient.Delete(ctx, ro))).To(Succeed(), "Failed to delete resourceOverride %s", name)
	Eventually(func() error {
		if err := hubClient.Get(ctx, types.NamespacedName{Name: name, Namespace: namespace}, &placementv1alpha1.ResourceOverride{}); !k8serrors.IsNotFound(err) {
			return fmt.Errorf("resourceOverride %s still exists or an unexpected error occurred: %w", name, err)
		}
		return nil
	}, eventuallyDuration, eventuallyInterval).Should(Succeed(), "Failed to remove resourceOverride %s from hub cluster", name)
}

func checkIfOverrideAnnotationsOnAllMemberClusters(includeNamespace bool, wantAnnotations map[string]string) {
	for idx := range allMemberClusters {
		memberCluster := allMemberClusters[idx]
		if includeNamespace {
			Expect(validateAnnotationOfWorkNamespaceOnCluster(memberCluster, wantAnnotations)).Should(Succeed(), "Failed to override the annotation of work namespace on %s", memberCluster.ClusterName)
		}
		Expect(validateOverrideAnnotationOfConfigMapOnCluster(memberCluster, wantAnnotations)).Should(Succeed(), "Failed to override the annotation of config map on %s", memberCluster.ClusterName)
	}
}

func readTestCustomResource(customResource *testv1alpha1.TestResource) {
	By("Read the custom resource")
	err := utils.GetObjectFromManifest("../manifests/test-resource.yaml", customResource)
	customResource.Name = fmt.Sprintf("%s-%d", customResource.Name, GinkgoParallelProcess())
	Expect(err).Should(Succeed())
}

func readTestCustomResourceDefinition(crd *apiextensionsv1.CustomResourceDefinition) {
	By("Read the custom resource definition")
	err := utils.GetObjectFromManifest("../manifests/test_testresources_crd.yaml", crd)
	Expect(err).Should(Succeed())
}

func readDeploymentTestManifest(testDeployment *appsv1.Deployment) {
	By("Read the deployment resource")
	err := utils.GetObjectFromManifest("resources/test-deployment.yaml", testDeployment)
	Expect(err).Should(Succeed())
}

func readDaemonSetTestManifest(testDaemonSet *appsv1.DaemonSet) {
	By("Read the daemonSet resource")
	err := utils.GetObjectFromManifest("resources/test-daemonset.yaml", testDaemonSet)
	Expect(err).Should(Succeed())
}

func readStatefulSetTestManifest(testStatefulSet *appsv1.StatefulSet, withVolume bool) {
	By("Read the statefulSet resource")
	if withVolume {
		Expect(utils.GetObjectFromManifest("resources/statefulset-with-volume.yaml", testStatefulSet)).Should(Succeed())
	} else {
		Expect(utils.GetObjectFromManifest("resources/test-statefulset.yaml", testStatefulSet)).Should(Succeed())
	}
}

func readServiceTestManifest(testService *corev1.Service) {
	By("Read the service resource")
	err := utils.GetObjectFromManifest("resources/test-service.yaml", testService)
	Expect(err).Should(Succeed())
}

func readJobTestManifest(testManifest *batchv1.Job) {
	By("Read the job resource")
	err := utils.GetObjectFromManifest("resources/test-job.yaml", testManifest)
	Expect(err).Should(Succeed())
}

func readEnvelopeConfigMapTestManifest(testEnvelopeObj *corev1.ConfigMap) {
	By("Read testEnvelopConfigMap resource")
	err := utils.GetObjectFromManifest("resources/test-envelope-object.yaml", testEnvelopeObj)
	Expect(err).Should(Succeed())
}

// constructWrappedResources fill the enveloped resource with the workload object
func constructWrappedResources(testEnvelopeObj *corev1.ConfigMap, workloadObj metav1.Object, kind string, namespace corev1.Namespace) {
	// modify the enveloped configMap according to the namespace
	testEnvelopeObj.Namespace = namespace.Name

	// modify the embedded namespaced resource according to the namespace
	workloadObj.SetNamespace(namespace.Name)
	workloadObjectByte, err := json.Marshal(workloadObj)
	Expect(err).Should(Succeed())
	switch kind {
	case utils.DeploymentKind:
		testEnvelopeObj.Data["deployment.yaml"] = string(workloadObjectByte)
	case utils.DaemonSetKind:
		testEnvelopeObj.Data["daemonset.yaml"] = string(workloadObjectByte)
	case utils.StatefulSetKind:
		testEnvelopeObj.Data["statefulset.yaml"] = string(workloadObjectByte)
	}
}

// checkIfStatusErrorWithMessage checks if the error is a status error and if error contains the error message.
func checkIfStatusErrorWithMessage(err error, errorMsg string) error {
	var statusErr *k8serrors.StatusError
	if errors.As(err, &statusErr) {
		if strings.Contains(statusErr.ErrStatus.Message, errorMsg) {
			return nil
		}
	}
	return fmt.Errorf("error message %s not found in error %w", errorMsg, err)
}

// buildOwnerReference builds an owner reference given a cluster and a CRP name.
//
// This function assumes that the CRP has only one associated Work object (no resource snapshot
// sub-index, no envelope object used).
func buildOwnerReference(cluster *framework.Cluster, crpName string) *metav1.OwnerReference {
	workName := fmt.Sprintf("%s-work", crpName)

	appliedWork := placementv1beta1.AppliedWork{}
	Expect(cluster.KubeClient.Get(ctx, types.NamespacedName{Name: workName}, &appliedWork)).Should(Succeed(), "Failed to get applied work object")

	return &metav1.OwnerReference{
		APIVersion:         placementv1beta1.GroupVersion.String(),
		Kind:               "AppliedWork",
		Name:               workName,
		UID:                appliedWork.UID,
		BlockOwnerDeletion: ptr.To(false),
	}
}

// createCRPWithApplyStrategy creates a ClusterResourcePlacement with the given name and apply strategy.
func createCRPWithApplyStrategy(crpName string, applyStrategy *placementv1beta1.ApplyStrategy) {
	crp := &placementv1beta1.ClusterResourcePlacement{
		ObjectMeta: metav1.ObjectMeta{
			Name: crpName,
			// Add a custom finalizer; this would allow us to better observe
			// the behavior of the controllers.
			Finalizers: []string{customDeletionBlockerFinalizer},
		},
		Spec: placementv1beta1.ClusterResourcePlacementSpec{
			ResourceSelectors: workResourceSelector(),
		},
	}
	if applyStrategy != nil {
		crp.Spec.Strategy.ApplyStrategy = applyStrategy
	}
	By(fmt.Sprintf("creating placement %s", crpName))
	Expect(hubClient.Create(ctx, crp)).To(Succeed(), "Failed to create CRP %s", crpName)
}

// createCRP creates a ClusterResourcePlacement with the given name.
func createCRP(crpName string) {
	createCRPWithApplyStrategy(crpName, nil)
}

// ensureUpdateRunDeletion deletes the update run with the given name and checks all related approval requests are also deleted.
func ensureUpdateRunDeletion(updateRunName string) {
	updateRun := &placementv1beta1.ClusterStagedUpdateRun{
		ObjectMeta: metav1.ObjectMeta{
			Name: updateRunName,
		},
	}
	Expect(client.IgnoreNotFound(hubClient.Delete(ctx, updateRun))).Should(Succeed(), "Failed to delete ClusterStagedUpdateRun %s", updateRunName)

	removedActual := updateRunAndApprovalRequestsRemovedActual(updateRunName)
	Eventually(removedActual, eventuallyDuration, eventuallyInterval).Should(Succeed(), "ClusterStagedUpdateRun or ClusterApprovalRequests still exists")
}

// ensureUpdateRunStrategyDeletion deletes the update run strategy with the given name.
func ensureUpdateRunStrategyDeletion(strategyName string) {
	strategy := &placementv1beta1.ClusterStagedUpdateStrategy{
		ObjectMeta: metav1.ObjectMeta{
			Name: strategyName,
		},
	}
	Expect(client.IgnoreNotFound(hubClient.Delete(ctx, strategy))).Should(Succeed(), "Failed to delete ClusterStagedUpdateStrategy %s", strategyName)
	removedActual := updateRunStrategyRemovedActual(strategyName)
	Eventually(removedActual, eventuallyDuration, eventuallyInterval).Should(Succeed(), "ClusterStagedUpdateStrategy still exists")
}<|MERGE_RESOLUTION|>--- conflicted
+++ resolved
@@ -720,8 +720,6 @@
 	checkIfPlacedWorkResourcesOnMemberClustersConsistently(allMemberClusters)
 }
 
-<<<<<<< HEAD
-=======
 func checkIfPlacedWorkResourcesOnMemberClustersConsistently(clusters []*framework.Cluster) {
 	for idx := range clusters {
 		memberCluster := clusters[idx]
@@ -731,7 +729,6 @@
 	}
 }
 
->>>>>>> 5947d8b9
 func checkIfPlacedNamespaceResourceOnAllMemberClusters() {
 	for idx := range allMemberClusters {
 		memberCluster := allMemberClusters[idx]
